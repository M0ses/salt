!define PRODUCT_NAME "Salt Minion"
!define PRODUCT_PUBLISHER "SaltStack, Inc"
!define PRODUCT_WEB_SITE "http://saltstack.org"
!define PRODUCT_DIR_REGKEY "Software\Microsoft\Windows\CurrentVersion\App Paths\salt-minion.exe"
!define PRODUCT_UNINST_KEY "Software\Microsoft\Windows\CurrentVersion\Uninstall\${PRODUCT_NAME}"
!define PRODUCT_UNINST_ROOT_KEY "HKLM"

; MUI 1.67 compatible ------
!include "MUI2.nsh"

!include "nsDialogs.nsh"
!include "LogicLib.nsh"
!include "FileFunc.nsh"
!include "StrFunc.nsh"
!include "x64.nsh"
${StrLoc}
${StrStrAdv}

!ifdef SaltVersion
  !define PRODUCT_VERSION "${SaltVersion}"
!else
  !define PRODUCT_VERSION "Undefined Version"
!endif

!if "$%PROCESSOR_ARCHITECTURE%" == "AMD64"
  !define CPUARCH "AMD64"
!else if "$%PROCESSOR_ARCHITEW6432%" == "AMD64"
  !define CPUARCH "AMD64"
!else
  !define CPUARCH "x86"
!endif

Var Dialog
Var Label
Var MasterHost
Var MasterHost_State
Var MinionName
Var MinionName_State
Var StartService

; MUI Settings
!define MUI_ABORTWARNING
!define MUI_ICON "salt.ico"
!define MUI_UNICON "salt.ico"
!define MUI_WELCOMEFINISHPAGE_BITMAP "panel.bmp"

; Welcome page
!insertmacro MUI_PAGE_WELCOME
; License page
!insertmacro MUI_PAGE_LICENSE "LICENSE.txt"
; Directory page
#!insertmacro MUI_PAGE_DIRECTORY
Page custom nsDialogsPage nsDialogsPageLeave
; Instfiles page
!insertmacro MUI_PAGE_INSTFILES

; Finish page
!define MUI_PAGE_CUSTOMFUNCTION_SHOW FinishPage.Show
!define MUI_FINISHPAGE_RUN "$INSTDIR\nssm"
!define MUI_FINISHPAGE_RUN_PARAMETERS "start salt-minion"
!insertmacro MUI_PAGE_FINISH

; Uninstaller pages
!insertmacro MUI_UNPAGE_INSTFILES

; Language files
!insertmacro MUI_LANGUAGE "English"

; Part of the Trim function for Strings
!define Trim "!insertmacro Trim"
!macro Trim ResultVar String
  Push "${String}"
  Call Trim
  Pop "${ResultVar}"
!macroend

; MUI end ------


Function nsDialogsPage

  nsDialogs::Create 1018
  Pop $Dialog

  ${If} $Dialog == error
    Abort
  ${EndIf}

  ${NSD_CreateLabel} 0 0 100% 12u "Master IP or Hostname:"
  Pop $Label

  ${NSD_CreateText} 0 13u 100% 12u $MasterHost_State
  Pop $MasterHost

  ${NSD_CreateLabel} 0 30u 100% 12u "Minion Name:"
  Pop $Label

  ${NSD_CreateText} 0 43u 100% 12u $MinionName_State
  Pop $MinionName

  nsDialogs::Show

FunctionEnd


Function nsDialogsPageLeave

  ${NSD_GetText} $MasterHost $MasterHost_State
  #MessageBox MB_OK "Master Hostname is:$\n$\n$MasterHost_State"
  ${NSD_GetText} $MinionName $MinionName_State
  #MessageBox MB_OK "Minion name is:$\n$\n$MinionName_State"

FunctionEnd


Function getMinionConfig

  confFind:
  IfFileExists "$INSTDIR\conf\minion" confFound confNotFound

  confNotFound:
    ${If} $INSTDIR == "c:\salt\bin\Scripts"
      StrCpy $INSTDIR "C:\salt"
      goto confFind
    ${Else}
      goto confReallyNotFound
    ${EndIf}

  confFound:
    FileOpen $0 "$INSTDIR\conf\minion" r

    confLoop:
      FileRead $0 $1
      IfErrors EndOfFile
      ${StrLoc} $2 $1 "master:" ">"
      ${If} $2 == 0
        ${StrStrAdv} $2 $1 "master: " ">" ">" "0" "0" "0"
        ${Trim} $2 $2
          StrCpy $MasterHost_State $2
      ${EndIf}

      ${StrLoc} $2 $1 "id:" ">"
      ${If} $2 == 0
        ${StrStrAdv} $2 $1 "id: " ">" ">" "0" "0" "0"
        ${Trim} $2 $2
        StrCpy $MinionName_State $2
      ${EndIf}

      Goto confLoop

    EndOfFile:
      FileClose $0

  confReallyNotFound:
    Push $R0
    Push $R1
    Push $R2
    ${GetParameters} $R0
    ${GetOptions} $R0 "/master=" $R1
    ${GetOptions} $R0 "/minion-name=" $R2
    ${IfNot} $R1 == ""
      StrCpy $MasterHost_State $R1
    ${ElseIf} $MasterHost_State == ""
      StrCpy $MasterHost_State "salt"
    ${EndIf}
    ${IfNot} $R2 == ""
      StrCpy $MinionName_State $R2
    ${ElseIf} $MinionName_State == ""
      StrCpy $MinionName_State "hostname"
    ${EndIf}
    Pop $R2
    Pop $R1
    Pop $R0

FunctionEnd


Function updateMinionConfig

  ClearErrors
  FileOpen $0 "$INSTDIR\conf\minion" "r"              ; open target file for reading
  GetTempFileName $R0                                 ; get new temp file name
  FileOpen $1 $R0 "w"                                 ; open temp file for writing
  loop:
     FileRead $0 $2                                   ; read line from target file
     IfErrors done
     ${If} $MasterHost_State != ""
     ${AndIf} $MasterHost_State != "salt"             ; check if end of file reached
       StrCmp $2 "#master: salt$\r$\n" 0 +2           ; compare line with search string with CR/LF
          StrCpy $2 "master: $MasterHost_State$\r$\n" ; change line
       StrCmp $2 "#master: salt" 0 +2                 ; compare line with search string without CR/LF (at the end of the file)
          StrCpy $2 "master: $MasterHost_State"       ; change line
     ${EndIf}
     ${If} $MinionName_State != ""
     ${AndIf} $MinionName_State != "hostname"
       StrCmp $2 "#id:$\r$\n" 0 +2                    ; compare line with search string with CR/LF
          StrCpy $2 "id: $MinionName_State$\r$\n"     ; change line
       StrCmp $2 "#id:" 0 +2                          ; compare line with search string without CR/LF (at the end of the file)
          StrCpy $2 "id: $MinionName_State"           ; change line
     ${EndIf}
     FileWrite $1 $2                                  ; write changed or unchanged line to temp file
     Goto loop

  done:
     FileClose $0                                     ; close target file
     FileClose $1                                     ; close temp file
     Delete "$INSTDIR\conf\minion"                    ; delete target file
     CopyFiles /SILENT $R0 "$INSTDIR\conf\minion"     ; copy temp file to target file
     Delete $R0

FunctionEnd


Name "${PRODUCT_NAME} ${PRODUCT_VERSION}"
OutFile "Salt-Minion-${PRODUCT_VERSION}-${CPUARCH}-Setup.exe"
InstallDir "c:\salt"
InstallDirRegKey HKLM "${PRODUCT_DIR_REGKEY}" ""
ShowInstDetails show
ShowUnInstDetails show


Section "MainSection" SEC01

  SetOutPath "$INSTDIR\"
  SetOverwrite try
  CreateDirectory $INSTDIR\conf\pki\minion
  File /r "..\buildenv\"
  Exec 'icacls c:\salt /inheritance:r /grant:r "BUILTIN\Administrators":(OI)(CI)F /grant:r "NT AUTHORITY\SYSTEM":(OI)(CI)F'

SectionEnd


Section -Post
  WriteUninstaller "$INSTDIR\uninst.exe"
  WriteRegStr HKLM "${PRODUCT_DIR_REGKEY}" "" "$INSTDIR\bin\Scripts\salt-minion.exe"
  WriteRegStr ${PRODUCT_UNINST_ROOT_KEY} "${PRODUCT_UNINST_KEY}" "DisplayName" "$(^Name)"
  WriteRegStr ${PRODUCT_UNINST_ROOT_KEY} "${PRODUCT_UNINST_KEY}" "UninstallString" "$INSTDIR\uninst.exe"
  WriteRegStr ${PRODUCT_UNINST_ROOT_KEY} "${PRODUCT_UNINST_KEY}" "DisplayIcon" "$INSTDIR\salt.ico"
  WriteRegStr ${PRODUCT_UNINST_ROOT_KEY} "${PRODUCT_UNINST_KEY}" "DisplayVersion" "${PRODUCT_VERSION}"
  WriteRegStr ${PRODUCT_UNINST_ROOT_KEY} "${PRODUCT_UNINST_KEY}" "URLInfoAbout" "${PRODUCT_WEB_SITE}"
  WriteRegStr ${PRODUCT_UNINST_ROOT_KEY} "${PRODUCT_UNINST_KEY}" "Publisher" "${PRODUCT_PUBLISHER}"
  WriteRegStr HKLM "SYSTEM\CurrentControlSet\services\salt-minion" "DependOnService" "nsi"

  ExecWait "nssm.exe install salt-minion $INSTDIR\bin\python.exe $INSTDIR\bin\Scripts\salt-minion -c $INSTDIR\conf -l quiet"
  ExecWait "nssm.exe set salt-minion AppEnvironmentExtra PYTHONHOME="
  RMDir /R "$INSTDIR\var\cache\salt" ; removing cache from old version

  Call updateMinionConfig

  Call checkStartService

SectionEnd


Function FinishPage.Show

  ${IfNot} $StartService == 1
    SendMessage $mui.FinishPage.Run ${BM_SETCHECK} ${BST_UNCHECKED} 0
  ${EndIf}

FunctionEnd


Function checkStartService

    ; Check if the start-service option was passed
    Push $R0
    Push $R1
    ${GetParameters} $R0
    ${GetOptions} $R0 "/start-service=" $R1
    ; If start-service was passed something, then set it
    ${IfNot} $R1 == ""
      StrCpy $StartService $R1
    ; Otherwise default to 1
    ${Else}
      StrCpy $StartService 1
    ${EndIf}
    Pop $R0
    Pop $R1

FunctionEnd


Function .onInstSuccess
  ; If the installer is running Silently, start the service
  IfSilent silentOption notSilent

  silentOption:

    ; If start-service is 1, then start the service
    ${If} $StartService == 1
      Exec 'net start salt-minion'
    ${EndIf}

  notSilent:

FunctionEnd


Function un.onUninstSuccess
  HideWindow
  MessageBox MB_ICONINFORMATION|MB_OK "$(^Name) was successfully removed from your computer." /SD IDOK
FunctionEnd


Function un.onInit
  MessageBox MB_ICONQUESTION|MB_YESNO|MB_DEFBUTTON2 "Are you sure you want to completely remove $(^Name) and all of its components?" /SD IDYES IDYES +2
  Abort
FunctionEnd


Function .onInit

<<<<<<< HEAD
  ; Check for existing installation
  ReadRegStr $R0 HKLM "Software\Microsoft\Windows\CurrentVersion\Uninstall\${PRODUCT_NAME}" "UninstallString"
  StrCmp $R0 "" confFind

  ; Found existing installation, prompt to uninstall
  MessageBox MB_OKCANCEL|MB_ICONEXCLAMATION "${PRODUCT_NAME} is already installed. $\n$\nClick `OK` to remove the existing installation." /SD IDOK IDOK uninst
  Abort

  uninst:
    ; Make sure we're in the right directory
    ${If} $INSTDIR == "c:\salt\bin\Scripts"
      StrCpy $INSTDIR "C:\salt"
    ${EndIf}

    ; Stop and remove the salt-minion service
    ExecWait "net stop salt-minion"
    ExecWait "sc delete salt-minion"

    ; Remove salt binaries and batch files
    Delete "$INSTDIR\uninst.exe"
    Delete "$INSTDIR\nssm.exe"
    Delete "$INSTDIR\salt*"
    RMDir /r "$INSTDIR\bin"

    ; Remove registry entries
    DeleteRegKey ${PRODUCT_UNINST_ROOT_KEY} "${PRODUCT_UNINST_KEY}"
    DeleteRegKey HKLM "${PRODUCT_DIR_REGKEY}"

  confFind:
  IfFileExists "$INSTDIR\conf\minion" confFound confNotFound
=======
  Call getMinionConfig
>>>>>>> 37ceae1e

  ; Check for existing installation
  ReadRegStr $R0 HKLM "Software\Microsoft\Windows\CurrentVersion\Uninstall\${PRODUCT_NAME}" "UninstallString"
  StrCmp $R0 "" skipUninstall

  ; Found existing installation, prompt to uninstall
  MessageBox MB_OKCANCEL|MB_ICONEXCLAMATION "${PRODUCT_NAME} is already installed. $\n$\nClick `OK` to remove the existing installation." /SD IDOK IDOK uninst
  Abort

  uninst:
    ; Make sure we're in the right directory
    ${If} $INSTDIR == "c:\salt\bin\Scripts"
      StrCpy $INSTDIR "C:\salt"
    ${EndIf}

    ; Stop and remove the salt-minion service
    ExecWait "net stop salt-minion"
    ExecWait "sc delete salt-minion"

    ; Remove salt binaries and batch files
    Delete "$INSTDIR\uninst.exe"
    Delete "$INSTDIR\nssm.exe"
    Delete "$INSTDIR\salt*"
    RMDir /r "$INSTDIR\bin"

    ; Remove registry entries
    DeleteRegKey ${PRODUCT_UNINST_ROOT_KEY} "${PRODUCT_UNINST_KEY}"
    DeleteRegKey HKLM "${PRODUCT_DIR_REGKEY}"

  skipUninstall:

FunctionEnd


Function Trim

    Exch $R1 ; Original string
    Push $R2

  Loop:
    StrCpy $R2 "$R1" 1
    StrCmp "$R2" " " TrimLeft
    StrCmp "$R2" "$\r" TrimLeft
    StrCmp "$R2" "$\n" TrimLeft
    StrCmp "$R2" "$\t" TrimLeft
    GoTo Loop2
  TrimLeft:
    StrCpy $R1 "$R1" "" 1
    Goto Loop

  Loop2:
    StrCpy $R2 "$R1" 1 -1
    StrCmp "$R2" " " TrimRight
    StrCmp "$R2" "$\r" TrimRight
    StrCmp "$R2" "$\n" TrimRight
    StrCmp "$R2" "$\t" TrimRight
    GoTo Done
  TrimRight:
    StrCpy $R1 "$R1" -1
    Goto Loop2

  Done:
    Pop $R2
    Exch $R1

FunctionEnd


Section Uninstall
  ExecWait "net stop salt-minion"
  ExecWait "sc delete salt-minion"
  Delete "$INSTDIR\uninst.exe"
  Delete "$INSTDIR\nssm.exe"
  Delete "$INSTDIR\salt*"
  RMDir /r "$INSTDIR\bin"

  ${If} $INSTDIR != 'Program Files'
  ${AndIf} $INSTDIR != 'Program Files (x86)'
    RMDir /r "$INSTDIR"
  ${EndIf}

  DeleteRegKey ${PRODUCT_UNINST_ROOT_KEY} "${PRODUCT_UNINST_KEY}"
  DeleteRegKey HKLM "${PRODUCT_DIR_REGKEY}"
  SetAutoClose true
SectionEnd<|MERGE_RESOLUTION|>--- conflicted
+++ resolved
@@ -311,7 +311,6 @@
 
 Function .onInit
 
-<<<<<<< HEAD
   ; Check for existing installation
   ReadRegStr $R0 HKLM "Software\Microsoft\Windows\CurrentVersion\Uninstall\${PRODUCT_NAME}" "UninstallString"
   StrCmp $R0 "" confFind
@@ -340,11 +339,7 @@
     DeleteRegKey ${PRODUCT_UNINST_ROOT_KEY} "${PRODUCT_UNINST_KEY}"
     DeleteRegKey HKLM "${PRODUCT_DIR_REGKEY}"
 
-  confFind:
-  IfFileExists "$INSTDIR\conf\minion" confFound confNotFound
-=======
   Call getMinionConfig
->>>>>>> 37ceae1e
 
   ; Check for existing installation
   ReadRegStr $R0 HKLM "Software\Microsoft\Windows\CurrentVersion\Uninstall\${PRODUCT_NAME}" "UninstallString"
