--- conflicted
+++ resolved
@@ -84,11 +84,8 @@
 
         destpath = os.path.join(BASE_FILES, 'testappend', 'firstif')
         destpath = os.path.join(BASE_FILES, 'testappend', 'secondif')
-<<<<<<< HEAD
         _reline(destpath)
         cls.TIMEOUT = 600 if salt.utils.platform.is_windows() else 10
-=======
->>>>>>> 4f400598
 
     def test_show_highstate(self):
         '''
@@ -1972,11 +1969,7 @@
         for key, val in ret.items():
             self.assertEqual(
                 val['comment'],
-<<<<<<< HEAD
                 'The file {0} is set to be changed\nNote: No changes made, actual changes may\nbe different due to other states.'.format(file_name))
-=======
-                'The file {0} is set to be changed'.format(file_name))
->>>>>>> 4f400598
             self.assertEqual(val['changes'], {'newfile': file_name})
 
     def test_state_sls_id_test_true_post_run(self):
@@ -2014,51 +2007,6 @@
                              'File {0} updated'.format(file_name))
             self.assertEqual(val['changes']['diff'], 'New file')
 
-<<<<<<< HEAD
-    def test_issue_30161_unless_and_onlyif_together(self):
-        '''
-        test cmd.run using multiple unless options where the first cmd in the
-        list will pass, but the second will fail. This tests the fix for issue
-        #35384. (The fix is in PR #35545.)
-        '''
-        sls = self.run_function('state.sls', mods='issue-30161')
-        self.assertSaltTrueReturn(sls)
-        # We must assert against the comment here to make sure the comment reads that the
-        # command "echo "hello"" was run. This ensures that we made it to the last unless
-        # command in the state. If the comment reads "unless condition is true", or similar,
-        # then the unless state run bailed out after the first unless command succeeded,
-        # which is the bug we're regression testing for.
-        _expected = {'file_|-unless_false_onlyif_false_|-{0}{1}test.txt_|-managed'.format(TMP, os.path.sep):
-                     {'comment': 'onlyif condition is false\nunless condition is false',
-                      'name': '{0}{1}test.txt'.format(TMP, os.path.sep),
-                      'skip_watch': True,
-                      'changes': {},
-                      'result': True},
-                     'file_|-unless_false_onlyif_true_|-{0}{1}test.txt_|-managed'.format(TMP, os.path.sep):
-                     {'comment': 'Empty file',
-                      'pchanges': {},
-                      'name': '{0}{1}test.txt'.format(TMP, os.path.sep),
-                      'start_time': '18:10:20.341753',
-                      'result': True,
-                      'changes': {'new': 'file {0}{1}test.txt created'.format(TMP, os.path.sep)}},
-                     'file_|-unless_true_onlyif_false_|-{0}{1}test.txt_|-managed'.format(TMP, os.path.sep):
-                     {'comment': 'onlyif condition is false\nunless condition is true',
-                      'name': '{0}{1}test.txt'.format(TMP, os.path.sep),
-                      'start_time': '18:10:22.936446',
-                      'skip_watch': True,
-                      'changes': {},
-                      'result': True},
-                     'file_|-unless_true_onlyif_true_|-{0}{1}test.txt_|-managed'.format(TMP, os.path.sep):
-                     {'comment': 'onlyif condition is true\nunless condition is true',
-                      'name': '{0}{1}test.txt'.format(TMP, os.path.sep),
-                      'skip_watch': True,
-                      'changes': {},
-                      'result': True}}
-        for id in _expected:
-            self.assertEqual(sls[id]['comment'], _expected[id]['comment'])
-
-=======
->>>>>>> 4f400598
     @skipIf(six.PY3 and salt.utils.platform.is_darwin(), 'Test is broken on macosx and PY3')
     def test_state_sls_unicode_characters(self):
         '''
