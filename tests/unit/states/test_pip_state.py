--- conflicted
+++ resolved
@@ -18,11 +18,7 @@
 
 # Import salt libs
 import salt.states.pip_state as pip_state
-<<<<<<< HEAD
-import salt.utils.versions
 from salt.utils.odict import OrderedDict
-=======
->>>>>>> 16b51a22
 
 # Import 3rd-party libs
 try:
