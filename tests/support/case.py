# -*- coding: utf-8 -*-
"""
    :codeauthor: Pedro Algarvio (pedro@algarvio.me)


    ====================================
    Custom Salt TestCase Implementations
    ====================================

    Custom reusable :class:`TestCase<python2:unittest.TestCase>`
    implementations.
"""
# pylint: disable=repr-flag-used-in-string

# Import python libs
from __future__ import absolute_import, unicode_literals

import errno
import logging
import os
import re
import subprocess
import sys
import tempfile
import textwrap
import time
from datetime import datetime, timedelta

# Import 3rd-party libs
import salt.utils.files
from salt.ext import six
from salt.ext.six.moves import cStringIO  # pylint: disable=import-error
from tests.support.cli_scripts import ScriptPathMixin
from tests.support.helpers import RedirectStdStreams, requires_sshd_server

# ----- Backwards Compatible Imports -------------------------------------------------------------------------------->
from tests.support.mixins import (  # pylint: disable=unused-import
    AdaptedConfigurationTestCaseMixin,
    SaltClientTestCaseMixin,
    SaltMultimasterClientTestCaseMixin,
    ShellCaseCommonTestsMixin,
)
from tests.support.paths import CODE_DIR, INTEGRATION_TEST_DIR, PYEXEC, SCRIPT_DIR
from tests.support.processes import terminate_process
from tests.support.runtests import RUNTIME_VARS

# Import salt testing libs
from tests.support.unit import TestCase

STATE_FUNCTION_RUNNING_RE = re.compile(
    r"""The function (?:"|')(?P<state_func>.*)(?:"|') is running as PID """
    r"(?P<pid>[\d]+) and was started at (?P<date>.*) with jid (?P<jid>[\d]+)"
)

log = logging.getLogger(__name__)


class ShellTestCase(TestCase, AdaptedConfigurationTestCaseMixin, ScriptPathMixin):
    """
    Execute a test for a shell command
    """

    def run_salt(self, arg_str, with_retcode=False, catch_stderr=False, timeout=15):
        r'''
        Run the ``salt`` CLI tool with the provided arguments

        .. code-block:: python

            class MatchTest(ShellTestCase):
                def test_list(self):
                    """
                    test salt -L matcher
                    """
                    data = self.run_salt('-L minion test.ping')
                    data = '\n'.join(data)
                    self.assertIn('minion', data)
        '''
        arg_str = "-c {0} -t {1} {2}".format(self.config_dir, timeout, arg_str)
        return self.run_script(
            "salt",
            arg_str,
            with_retcode=with_retcode,
            catch_stderr=catch_stderr,
            timeout=timeout,
        )

    def run_ssh(
        self,
        arg_str,
        with_retcode=False,
        timeout=25,
        catch_stderr=False,
        wipe=False,
        raw=False,
        roster_file=None,
        ssh_opts="",
        **kwargs
    ):
        """
        Execute salt-ssh
        """
        if not roster_file:
            roster_file = os.path.join(RUNTIME_VARS.TMP_CONF_DIR, "roster")

        arg_str = "{0} {1} -c {2} -i --priv {3} --roster-file {4} {5} localhost {6} --out=json".format(
            " -W" if wipe else "",
            " -r" if raw else "",
            self.config_dir,
            os.path.join(RUNTIME_VARS.TMP_CONF_DIR, "key_test"),
            roster_file,
            ssh_opts,
            arg_str,
        )
        return self.run_script(
            "salt-ssh",
            arg_str,
            with_retcode=with_retcode,
            catch_stderr=catch_stderr,
            raw=True,
            timeout=timeout,
            **kwargs
        )

    def run_run(
        self,
        arg_str,
        with_retcode=False,
        catch_stderr=False,
        asynchronous=False,
        timeout=60,
        config_dir=None,
        **kwargs
    ):
        """
        Execute salt-run
        """
        asynchronous = kwargs.get("async", asynchronous)
        arg_str = "-c {0}{async_flag} -t {timeout} {1}".format(
            config_dir or self.config_dir,
            arg_str,
            timeout=timeout,
            async_flag=" --async" if asynchronous else "",
        )
        return self.run_script(
            "salt-run",
            arg_str,
            with_retcode=with_retcode,
            catch_stderr=catch_stderr,
            timeout=timeout,
        )

    def run_run_plus(self, fun, *arg, **kwargs):
        """
        Execute the runner function and return the return data and output in a dict
        """
        ret = {"fun": fun}

        # Late import
        import salt.config
        import salt.output
        import salt.runner
        from salt.ext.six.moves import cStringIO

        opts = salt.config.master_config(self.get_config_file_path("master"))

        opts_arg = list(arg)
        if kwargs:
            opts_arg.append({"__kwarg__": True})
            opts_arg[-1].update(kwargs)

        opts.update({"doc": False, "fun": fun, "arg": opts_arg})
        with RedirectStdStreams():
            runner = salt.runner.Runner(opts)
            ret["return"] = runner.run()
            try:
                ret["jid"] = runner.jid
            except AttributeError:
                ret["jid"] = None

        # Compile output
        # TODO: Support outputters other than nested
        opts["color"] = False
        opts["output_file"] = cStringIO()
        try:
            salt.output.display_output(ret["return"], opts=opts)
            ret["out"] = opts["output_file"].getvalue()
        finally:
            opts["output_file"].close()

        return ret

    def run_key(self, arg_str, catch_stderr=False, with_retcode=False):
        """
        Execute salt-key
        """
        arg_str = "-c {0} {1}".format(self.config_dir, arg_str)
        return self.run_script(
            "salt-key", arg_str, catch_stderr=catch_stderr, with_retcode=with_retcode
        )

    def run_cp(self, arg_str, with_retcode=False, catch_stderr=False):
        """
        Execute salt-cp
        """
        arg_str = "--config-dir {0} {1}".format(self.config_dir, arg_str)
        return self.run_script(
            "salt-cp", arg_str, with_retcode=with_retcode, catch_stderr=catch_stderr
        )

    def run_call(
        self,
        arg_str,
        with_retcode=False,
        catch_stderr=False,
        local=False,
        timeout=15,
        config_dir=None,
    ):
        if not config_dir:
            config_dir = self.config_dir
        arg_str = "{0} --config-dir {1} {2}".format(
            "--local" if local else "", config_dir, arg_str
        )

        return self.run_script(
            "salt-call",
            arg_str,
            with_retcode=with_retcode,
            catch_stderr=catch_stderr,
            timeout=timeout,
        )

    def assertRunCall(self, arg_str, **kwargs):
        """
        Assert no error code was returned with run_call, give stderr as error message
        """
        stdout, stderr, retcode = self.run_call(
            arg_str, catch_stderr=True, with_retcode=True, **kwargs
        )
        if stderr:
            log.warning(stderr)
        self.assertFalse(retcode, stderr)
        return stdout

    def run_cloud(self, arg_str, catch_stderr=False, timeout=None):
        """
        Execute salt-cloud
        """
        arg_str = "-c {0} {1}".format(self.config_dir, arg_str)
        return self.run_script("salt-cloud", arg_str, catch_stderr, timeout)

    def run_script(
        self,
        script,
        arg_str,
        catch_stderr=False,
        with_retcode=False,
        catch_timeout=False,
        # FIXME A timeout of zero or disabling timeouts may not return results!
        timeout=15,
        raw=False,
        popen_kwargs=None,
        log_output=None,
        **kwargs
    ):
        """
        Execute a script with the given argument string

        The ``log_output`` argument is ternary, it can be True, False, or None.
        If the value is boolean, then it forces the results to either be logged
        or not logged. If it is None, then the return code of the subprocess
        determines whether or not to log results.
        """

        import salt.utils.platform

        script_path = self.get_script_path(script)
        if not os.path.isfile(script_path):
            return False
        popen_kwargs = popen_kwargs or {}

        if salt.utils.platform.is_windows():
            cmd = "python "
            if "cwd" not in popen_kwargs:
                popen_kwargs["cwd"] = os.getcwd()
            if "env" not in popen_kwargs:
                popen_kwargs["env"] = os.environ.copy()
                if sys.version_info[0] < 3:
                    popen_kwargs["env"][b"PYTHONPATH"] = CODE_DIR.encode()
                else:
                    popen_kwargs["env"]["PYTHONPATH"] = CODE_DIR
        else:
            cmd = "PYTHONPATH="
            python_path = os.environ.get("PYTHONPATH", None)
            if python_path is not None:
                cmd += "{0}:".format(python_path)

            if sys.version_info[0] < 3:
                cmd += "{0} ".format(":".join(sys.path[1:]))
            else:
                cmd += "{0} ".format(":".join(sys.path[0:]))
            cmd += "python{0}.{1} ".format(*sys.version_info)
        cmd += "{0} ".format(script_path)
        cmd += "{0} ".format(arg_str)
        if kwargs:
            # late import
            import salt.utils.json

            for key, value in kwargs.items():
                cmd += "'{0}={1} '".format(key, salt.utils.json.dumps(value))

        tmp_file = tempfile.SpooledTemporaryFile()

        popen_kwargs = dict(
            {"shell": True, "stdout": tmp_file, "universal_newlines": True},
            **popen_kwargs
        )

        if catch_stderr is True:
            popen_kwargs["stderr"] = subprocess.PIPE

        if not sys.platform.lower().startswith("win"):
            popen_kwargs["close_fds"] = True

            def detach_from_parent_group():
                # detach from parent group (no more inherited signals!)
                os.setpgrp()

            popen_kwargs["preexec_fn"] = detach_from_parent_group

        def format_return(retcode, stdout, stderr=None, timed_out=False):
            """
            DRY helper to log script result if it failed, and then return the
            desired output based on whether or not stderr was desired, and
            wither or not a retcode was desired.
            """
            log_func = log.debug
            if timed_out:
                log.error(
                    "run_script timed out after %d seconds (process killed)", timeout
                )
                log_func = log.error

            if log_output is True or timed_out or (log_output is None and retcode != 0):
                log_func(
                    "run_script results for: %s %s\n"
                    "return code: %s\n"
                    "stdout:\n"
                    "%s\n\n"
                    "stderr:\n"
                    "%s",
                    script,
                    arg_str,
                    retcode,
                    stdout,
                    stderr,
                )

            stdout = stdout or ""
            stderr = stderr or ""

            if not raw:
                stdout = stdout.splitlines()
                stderr = stderr.splitlines()

            ret = [stdout]
            if catch_stderr:
                ret.append(stderr)
            if with_retcode:
                ret.append(retcode)
            if catch_timeout:
                ret.append(timed_out)

            return ret[0] if len(ret) == 1 else tuple(ret)

        process = subprocess.Popen(cmd, **popen_kwargs)

        if timeout is not None:
            stop_at = datetime.now() + timedelta(seconds=timeout)
            term_sent = False
            while True:
                process.poll()
                time.sleep(0.1)
                if datetime.now() <= stop_at:
                    # We haven't reached the timeout yet
                    if process.returncode is not None:
                        break
                else:
                    terminate_process(process.pid, kill_children=True)
                    return format_return(
                        process.returncode, *process.communicate(), timed_out=True
                    )

        tmp_file.seek(0)

        if sys.version_info >= (3,):
            try:
                out = tmp_file.read().decode(__salt_system_encoding__)
            except (NameError, UnicodeDecodeError):
                # Let's cross our fingers and hope for the best
                out = tmp_file.read().decode("utf-8")
        else:
            out = tmp_file.read()

        if catch_stderr:
            if sys.version_info < (2, 7):
                # On python 2.6, the subprocess'es communicate() method uses
                # select which, is limited by the OS to 1024 file descriptors
                # We need more available descriptors to run the tests which
                # need the stderr output.
                # So instead of .communicate() we wait for the process to
                # finish, but, as the python docs state "This will deadlock
                # when using stdout=PIPE and/or stderr=PIPE and the child
                # process generates enough output to a pipe such that it
                # blocks waiting for the OS pipe buffer to accept more data.
                # Use communicate() to avoid that." <- a catch, catch situation
                #
                # Use this work around were it's needed only, python 2.6
                process.wait()
                err = process.stderr.read()
            else:
                _, err = process.communicate()
            # Force closing stderr/stdout to release file descriptors
            if process.stdout is not None:
                process.stdout.close()
            if process.stderr is not None:
                process.stderr.close()

            # pylint: disable=maybe-no-member
            try:
                return format_return(process.returncode, out, err or "")
            finally:
                try:
                    if os.path.exists(tmp_file.name):
                        if isinstance(tmp_file.name, six.string_types):
                            # tmp_file.name is an int when using SpooledTemporaryFiles
                            # int types cannot be used with os.remove() in Python 3
                            os.remove(tmp_file.name)
                        else:
                            # Clean up file handles
                            tmp_file.close()
                    process.terminate()
                except OSError as err:
                    # process already terminated
                    pass
            # pylint: enable=maybe-no-member

        # TODO Remove this?
        process.communicate()
        if process.stdout is not None:
            process.stdout.close()

        try:
            return format_return(process.returncode, out)
        finally:
            try:
                if os.path.exists(tmp_file.name):
                    if isinstance(tmp_file.name, six.string_types):
                        # tmp_file.name is an int when using SpooledTemporaryFiles
                        # int types cannot be used with os.remove() in Python 3
                        os.remove(tmp_file.name)
                    else:
                        # Clean up file handles
                        tmp_file.close()
                process.terminate()
            except OSError as err:
                # process already terminated
                pass


class MultiMasterTestShellCase(ShellTestCase):
    """
    Execute a test for a shell command when running multi-master tests
    """

    @property
    def config_dir(self):
        return RUNTIME_VARS.TMP_MM_CONF_DIR


class ShellCase(ShellTestCase, AdaptedConfigurationTestCaseMixin, ScriptPathMixin):
    """
    Execute a test for a shell command
    """

    _code_dir_ = CODE_DIR
    _script_dir_ = SCRIPT_DIR
    _python_executable_ = PYEXEC
    RUN_TIMEOUT = 500

    def chdir(self, dirname):
        try:
            os.chdir(dirname)
        except OSError:
            os.chdir(INTEGRATION_TEST_DIR)

    # pylint: disable=arguments-differ
    def run_salt(
        self,
        arg_str,
        with_retcode=False,
        catch_stderr=False,
        timeout=RUN_TIMEOUT,
        popen_kwargs=None,
    ):
        """
        Execute salt
        """
        arg_str = "-c {0} -t {1} {2}".format(self.config_dir, timeout, arg_str)
        ret = self.run_script(
            "salt",
            arg_str,
            with_retcode=with_retcode,
            catch_stderr=catch_stderr,
            timeout=timeout,
            popen_kwargs=popen_kwargs,
        )
        log.debug("Result of run_salt for command '%s': %s", arg_str, ret)
        return ret

    def run_spm(
        self, arg_str, with_retcode=False, catch_stderr=False, timeout=RUN_TIMEOUT
    ):
        """
        Execute spm
        """
        ret = self.run_script(
            "spm",
            arg_str,
            with_retcode=with_retcode,
            catch_stderr=catch_stderr,
            timeout=timeout,
        )
        log.debug("Result of run_spm for command '%s': %s", arg_str, ret)
        return ret

    def run_ssh(
        self,
        arg_str,
        with_retcode=False,
        catch_stderr=False,  # pylint: disable=W0221
        timeout=RUN_TIMEOUT,
        wipe=True,
        raw=False,
        roster_file=None,
        ssh_opts="",
        **kwargs
    ):
        """
        Execute salt-ssh
        """
        if not roster_file:
            roster_file = os.path.join(RUNTIME_VARS.TMP_CONF_DIR, "roster")

        arg_str = "{0} -ldebug{1} -c {2} -i --priv {3} --roster-file {4} {5} --out=json localhost {6}".format(
            " -W" if wipe else "",
            " -r" if raw else "",
            self.config_dir,
            os.path.join(RUNTIME_VARS.TMP_CONF_DIR, "key_test"),
            roster_file,
            ssh_opts,
            arg_str,
        )
        ret = self.run_script(
            "salt-ssh",
            arg_str,
            with_retcode=with_retcode,
            catch_stderr=catch_stderr,
            timeout=timeout,
            raw=True,
            **kwargs
        )
        log.debug("Result of run_ssh for command '%s %s': %s", arg_str, kwargs, ret)
        return ret

    # pylint: enable=arguments-differ

    def run_run(
        self,
        arg_str,
        with_retcode=False,
        catch_stderr=False,
        asynchronous=False,
        timeout=RUN_TIMEOUT,
        config_dir=None,
        **kwargs
    ):
        """
        Execute salt-run
        """
        asynchronous = kwargs.get("async", asynchronous)
        arg_str = "-c {0}{async_flag} -t {timeout} {1}".format(
            config_dir or self.config_dir,
            arg_str,
            timeout=timeout,
            async_flag=" --async" if asynchronous else "",
        )
        ret = self.run_script(
            "salt-run",
            arg_str,
            with_retcode=with_retcode,
            catch_stderr=catch_stderr,
            timeout=timeout + 10,
        )
        log.debug("Result of run_run for command '%s': %s", arg_str, ret)
        return ret

    def run_run_plus(self, fun, *arg, **kwargs):
        """
        Execute the runner function and return the return data and output in a dict
        """
        # Late import
        import salt.runner
        import salt.output

        ret = {"fun": fun}
        from_scratch = bool(kwargs.pop("__reload_config", False))
        # Have to create an empty dict and then update it, as the result from
        # self.get_config() is an ImmutableDict which cannot be updated.
        opts = {}
        opts.update(self.get_config("client_config", from_scratch=from_scratch))
        opts_arg = list(arg)
        if kwargs:
            opts_arg.append({"__kwarg__": True})
            opts_arg[-1].update(kwargs)
        opts.update({"doc": False, "fun": fun, "arg": opts_arg})
        with RedirectStdStreams():
            runner = salt.runner.Runner(opts)
            ret["return"] = runner.run()
            try:
                ret["jid"] = runner.jid
            except AttributeError:
                ret["jid"] = None

        # Compile output
        # TODO: Support outputters other than nested
        opts["color"] = False
        opts["output_file"] = cStringIO()
        try:
            salt.output.display_output(ret["return"], opts=opts)
            ret["out"] = opts["output_file"].getvalue().splitlines()
        finally:
            opts["output_file"].close()

        log.debug(
            "Result of run_run_plus for fun '%s' with arg '%s': %s", fun, opts_arg, ret
        )
        return ret

    # pylint: disable=arguments-differ
    def run_key(
        self, arg_str, catch_stderr=False, with_retcode=False, timeout=RUN_TIMEOUT,
    ):
        """
        Execute salt-key
        """
        arg_str = "-c {0} {1}".format(self.config_dir, arg_str)
        ret = self.run_script(
            "salt-key",
            arg_str,
            catch_stderr=catch_stderr,
            with_retcode=with_retcode,
            timeout=timeout,
        )
        log.debug("Result of run_key for command '%s': %s", arg_str, ret)
        return ret

    # pylint: disable=arguments-differ

    # pylint: disable=arguments-differ
    def run_cp(
        self, arg_str, with_retcode=False, catch_stderr=False, timeout=RUN_TIMEOUT,
    ):
        """
        Execute salt-cp
        """
        # Note: not logging result of run_cp because it will log a bunch of
        # bytes which will not be very helpful.
        arg_str = "--config-dir {0} {1}".format(self.config_dir, arg_str)
        return self.run_script(
            "salt-cp",
            arg_str,
            with_retcode=with_retcode,
            catch_stderr=catch_stderr,
            timeout=timeout,
        )

    # pylint: enable=arguments-differ
    # pylint: disable=arguments-differ
    def run_call(
        self,
        arg_str,
        with_retcode=False,
        catch_stderr=False,
        local=False,
        timeout=RUN_TIMEOUT,
        config_dir=None,
    ):
        """
        Execute salt-call.
        """
        if not config_dir:
            config_dir = self.config_dir
        arg_str = "{0} --config-dir {1} {2}".format(
            "--local" if local else "", config_dir, arg_str
        )
        ret = self.run_script(
            "salt-call",
            arg_str,
            with_retcode=with_retcode,
            catch_stderr=catch_stderr,
            timeout=timeout,
        )
        log.debug("Result of run_call for command '%s': %s", arg_str, ret)
        return ret

    # pylint: enable=arguments-differ

    def run_cloud(self, arg_str, catch_stderr=False, timeout=RUN_TIMEOUT):
        """
        Execute salt-cloud
        """
        arg_str = "-c {0} {1}".format(self.config_dir, arg_str)
        ret = self.run_script("salt-cloud", arg_str, catch_stderr, timeout=timeout)
        log.debug("Result of run_cloud for command '%s': %s", arg_str, ret)
        return ret


class SPMTestUserInterface(object):
    """
    Test user interface to SPMClient
    """

    def __init__(self):
        self._status = []
        self._confirm = []
        self._error = []

    def status(self, msg):
        self._status.append(msg)

    def confirm(self, action):
        self._confirm.append(action)

    def error(self, msg):
        self._error.append(msg)


class SPMCase(TestCase, AdaptedConfigurationTestCaseMixin):
    """
    Class for handling spm commands
    """

    def _spm_build_files(self, config):
        self.formula_dir = os.path.join(
            " ".join(config["file_roots"]["base"]), "formulas"
        )
        self.formula_sls_dir = os.path.join(self.formula_dir, "apache")
        self.formula_sls = os.path.join(self.formula_sls_dir, "apache.sls")
        self.formula_file = os.path.join(self.formula_dir, "FORMULA")

        dirs = [self.formula_dir, self.formula_sls_dir]
        for f_dir in dirs:
            os.makedirs(f_dir)

        with salt.utils.files.fopen(self.formula_sls, "w") as fp:
            fp.write(
                textwrap.dedent(
                    """\
                     install-apache:
                       pkg.installed:
                         - name: apache2
                     """
                )
            )

        with salt.utils.files.fopen(self.formula_file, "w") as fp:
            fp.write(
                textwrap.dedent(
                    """\
                     name: apache
                     os: RedHat, Debian, Ubuntu, Suse, FreeBSD
                     os_family: RedHat, Debian, Suse, FreeBSD
                     version: 201506
                     release: 2
                     summary: Formula for installing Apache
                     description: Formula for installing Apache
                     """
                )
            )

    def _spm_config(self, assume_yes=True):
        self._tmp_spm = tempfile.mkdtemp()
        config = self.get_temp_config(
            "minion",
            **{
                "spm_logfile": os.path.join(self._tmp_spm, "log"),
                "spm_repos_config": os.path.join(self._tmp_spm, "etc", "spm.repos"),
                "spm_cache_dir": os.path.join(self._tmp_spm, "cache"),
                "spm_build_dir": os.path.join(self._tmp_spm, "build"),
                "spm_build_exclude": ["apache/.git"],
                "spm_db_provider": "sqlite3",
                "spm_files_provider": "local",
                "spm_db": os.path.join(self._tmp_spm, "packages.db"),
                "extension_modules": os.path.join(self._tmp_spm, "modules"),
                "file_roots": {"base": [self._tmp_spm]},
                "formula_path": os.path.join(self._tmp_spm, "salt"),
                "pillar_path": os.path.join(self._tmp_spm, "pillar"),
                "reactor_path": os.path.join(self._tmp_spm, "reactor"),
                "assume_yes": True if assume_yes else False,
                "force": False,
                "verbose": False,
                "cache": "localfs",
                "cachedir": os.path.join(self._tmp_spm, "cache"),
                "spm_repo_dups": "ignore",
                "spm_share_dir": os.path.join(self._tmp_spm, "share"),
            }
        )

        import salt.utils.yaml

        if not os.path.isdir(config["formula_path"]):
            os.makedirs(config["formula_path"])

        with salt.utils.files.fopen(os.path.join(self._tmp_spm, "spm"), "w") as fp:
            salt.utils.yaml.safe_dump(config, fp)

        return config

    def _spm_create_update_repo(self, config):

        build_spm = self.run_spm("build", self.config, self.formula_dir)

        c_repo = self.run_spm("create_repo", self.config, self.config["spm_build_dir"])

        repo_conf_dir = self.config["spm_repos_config"] + ".d"
        os.makedirs(repo_conf_dir)

        with salt.utils.files.fopen(os.path.join(repo_conf_dir, "spm.repo"), "w") as fp:
            fp.write(
                textwrap.dedent(
                    """\
                     local_repo:
                       url: file://{0}
                     """.format(
                        self.config["spm_build_dir"]
                    )
                )
            )

        u_repo = self.run_spm("update_repo", self.config)

    def _spm_client(self, config):
        import salt.spm

        self.ui = SPMTestUserInterface()
        client = salt.spm.SPMClient(self.ui, config)
        return client

    def run_spm(self, cmd, config, arg=None):
        client = self._spm_client(config)
        client.run([cmd, arg])
        client._close()
        return self.ui._status


class ModuleCase(TestCase, SaltClientTestCaseMixin):
    """
    Execute a module function
    """

    def wait_for_all_jobs(self, minions=("minion", "sub_minion",), sleep=0.3):
        """
        Wait for all jobs currently running on the list of minions to finish
        """
        for minion in minions:
            while True:
                ret = self.run_function(
                    "saltutil.running", minion_tgt=minion, timeout=300
                )
                if ret:
                    log.debug("Waiting for minion's jobs: %s", minion)
                    time.sleep(sleep)
                else:
                    break

    def minion_run(self, _function, *args, **kw):
        """
        Run a single salt function on the 'minion' target and condition
        the return down to match the behavior of the raw function call
        """
        return self.run_function(_function, args, **kw)

    def run_function(
        self,
        function,
        arg=(),
        minion_tgt="minion",
        timeout=300,
        master_tgt=None,
        **kwargs
    ):
        """
        Run a single salt function and condition the return down to match the
        behavior of the raw function call
        """
        known_to_return_none = (
<<<<<<< HEAD
            'data.get',
            'file.chown',
            'file.chgrp',
            'pkg.refresh_db',
            'ssh.recv_known_host_entries',
            'time.sleep',
            'grains.delkey',
            'grains.delval'
=======
            "data.get",
            "file.chown",
            "file.chgrp",
            "pkg.refresh_db",
            "ssh.recv_known_host_entries",
            "time.sleep",
>>>>>>> 5ad847d6
        )
        if "f_arg" in kwargs:
            kwargs["arg"] = kwargs.pop("f_arg")
        if "f_timeout" in kwargs:
            kwargs["timeout"] = kwargs.pop("f_timeout")
        client = self.client if master_tgt is None else self.clients[master_tgt]
        orig = client.cmd(minion_tgt, function, arg, timeout=timeout, kwarg=kwargs)

        if RUNTIME_VARS.PYTEST_SESSION:
            fail_or_skip_func = self.fail
        else:
            fail_or_skip_func = self.skipTest

        if minion_tgt not in orig:
            fail_or_skip_func(
                "WARNING(SHOULD NOT HAPPEN #1935): Failed to get a reply "
                "from the minion '{0}'. Command output: {1}".format(minion_tgt, orig)
            )
        elif orig[minion_tgt] is None and function not in known_to_return_none:
            fail_or_skip_func(
                "WARNING(SHOULD NOT HAPPEN #1935): Failed to get '{0}' from "
                "the minion '{1}'. Command output: {2}".format(
                    function, minion_tgt, orig
                )
            )

        # Try to match stalled state functions
        orig[minion_tgt] = self._check_state_return(orig[minion_tgt])

        return orig[minion_tgt]

    def run_state(self, function, **kwargs):
        """
        Run the state.single command and return the state return structure
        """
        ret = self.run_function("state.single", [function], **kwargs)
        return self._check_state_return(ret)

    def _check_state_return(self, ret):
        if isinstance(ret, dict):
            # This is the supposed return format for state calls
            return ret

        if isinstance(ret, list):
            jids = []
            # These are usually errors
            for item in ret[:]:
                if not isinstance(item, six.string_types):
                    # We don't know how to handle this
                    continue
                match = STATE_FUNCTION_RUNNING_RE.match(item)
                if not match:
                    # We don't know how to handle this
                    continue
                jid = match.group("jid")
                if jid in jids:
                    continue

                jids.append(jid)

                job_data = self.run_function("saltutil.find_job", [jid])
                job_kill = self.run_function("saltutil.kill_job", [jid])
                msg = (
                    "A running state.single was found causing a state lock. "
                    "Job details: '{0}'  Killing Job Returned: '{1}'".format(
                        job_data, job_kill
                    )
                )
                ret.append(
                    "[TEST SUITE ENFORCED]{0}" "[/TEST SUITE ENFORCED]".format(msg)
                )
        return ret


class MultimasterModuleCase(ModuleCase, SaltMultimasterClientTestCaseMixin):
    """
    Execute a module function
    """

    def run_function(
        self,
        function,
        arg=(),
        minion_tgt="mm-minion",
        timeout=300,
        master_tgt="mm-master",
        **kwargs
    ):
        """
        Run a single salt function and condition the return down to match the
        behavior of the raw function call
        """
        known_to_return_none = (
            "data.get",
            "file.chown",
            "file.chgrp",
            "pkg.refresh_db",
            "ssh.recv_known_host_entries",
            "time.sleep",
        )
        if minion_tgt == "mm-sub-minion":
            known_to_return_none += ("mine.update",)
        if "f_arg" in kwargs:
            kwargs["arg"] = kwargs.pop("f_arg")
        if "f_timeout" in kwargs:
            kwargs["timeout"] = kwargs.pop("f_timeout")
        if master_tgt is None:
            client = self.clients["mm-master"]
        elif isinstance(master_tgt, int):
            client = self.clients[list(self.clients)[master_tgt]]
        else:
            client = self.clients[master_tgt]
        orig = client.cmd(minion_tgt, function, arg, timeout=timeout, kwarg=kwargs)

        if RUNTIME_VARS.PYTEST_SESSION:
            fail_or_skip_func = self.fail
        else:
            fail_or_skip_func = self.skipTest

        if minion_tgt not in orig:
            fail_or_skip_func(
                "WARNING(SHOULD NOT HAPPEN #1935): Failed to get a reply "
                "from the minion '{0}'. Command output: {1}".format(minion_tgt, orig)
            )
        elif orig[minion_tgt] is None and function not in known_to_return_none:
            fail_or_skip_func(
                "WARNING(SHOULD NOT HAPPEN #1935): Failed to get '{0}' from "
                "the minion '{1}'. Command output: {2}".format(
                    function, minion_tgt, orig
                )
            )

        # Try to match stalled state functions
        orig[minion_tgt] = self._check_state_return(orig[minion_tgt])

        return orig[minion_tgt]

    def run_function_all_masters(
        self, function, arg=(), minion_tgt="mm-minion", timeout=300, **kwargs
    ):
        """
        Run a single salt function from all the masters in multimaster environment
        and condition the return down to match the behavior of the raw function call
        """
        ret = []
        for master_id in self.clients:
            ret.append(
                self.run_function(
                    function,
                    arg=arg,
                    minion_tgt=minion_tgt,
                    timeout=timeout,
                    master_tgt=master_id,
                    **kwargs
                )
            )
        return ret


class SyndicCase(TestCase, SaltClientTestCaseMixin):
    """
    Execute a syndic based execution test
    """

    _salt_client_config_file_name_ = "syndic_master"

    def run_function(self, function, arg=(), timeout=90):
        """
        Run a single salt function and condition the return down to match the
        behavior of the raw function call
        """
        orig = self.client.cmd("minion", function, arg, timeout=timeout)
        if RUNTIME_VARS.PYTEST_SESSION:
            fail_or_skip_func = self.fail
        else:
            fail_or_skip_func = self.skipTest
        if "minion" not in orig:
            fail_or_skip_func(
                "WARNING(SHOULD NOT HAPPEN #1935): Failed to get a reply "
                "from the minion. Command output: {0}".format(orig)
            )
        return orig["minion"]


@requires_sshd_server
class SSHCase(ShellCase):
    """
    Execute a command via salt-ssh
    """

    def _arg_str(self, function, arg):
        return "{0} {1}".format(function, " ".join(arg))

    def run_function(
        self, function, arg=(), timeout=180, wipe=True, raw=False, **kwargs
    ):
        """
        We use a 180s timeout here, which some slower systems do end up needing
        """
        ret = self.run_ssh(
            self._arg_str(function, arg), timeout=timeout, wipe=wipe, raw=raw, **kwargs
        )
        log.debug(
            "SSHCase run_function executed %s with arg %s and kwargs %s",
            function,
            arg,
            kwargs,
        )
        log.debug("SSHCase JSON return: %s", ret)

        # Late import
        import salt.utils.json

        try:
            return salt.utils.json.loads(ret)["localhost"]
        except Exception:  # pylint: disable=broad-except
            return ret

    def custom_roster(self, new_roster, data):
        """
        helper method to create a custom roster to use for a ssh test
        """
        roster = os.path.join(RUNTIME_VARS.TMP_CONF_DIR, "roster")

        with salt.utils.files.fopen(roster, "r") as fp_:
            conf = salt.utils.yaml.safe_load(fp_)

        conf["localhost"].update(data)

        with salt.utils.files.fopen(new_roster, "w") as fp_:
            salt.utils.yaml.safe_dump(conf, fp_)


class ClientCase(AdaptedConfigurationTestCaseMixin, TestCase):
    """
    A base class containing relevant options for starting the various Salt
    Python API entrypoints
    """

    def get_opts(self):
        # Late import
        import salt.config

        return salt.config.client_config(self.get_config_file_path("master"))

    def mkdir_p(self, path):
        try:
            os.makedirs(path)
        except OSError as exc:  # Python >2.5
            if exc.errno == errno.EEXIST and os.path.isdir(path):
                pass
            else:
                raise


# <---- Backwards Compatible Imports ---------------------------------------------------------------------------------<|MERGE_RESOLUTION|>--- conflicted
+++ resolved
@@ -905,23 +905,14 @@
         behavior of the raw function call
         """
         known_to_return_none = (
-<<<<<<< HEAD
-            'data.get',
-            'file.chown',
-            'file.chgrp',
-            'pkg.refresh_db',
-            'ssh.recv_known_host_entries',
-            'time.sleep',
-            'grains.delkey',
-            'grains.delval'
-=======
             "data.get",
             "file.chown",
             "file.chgrp",
             "pkg.refresh_db",
             "ssh.recv_known_host_entries",
             "time.sleep",
->>>>>>> 5ad847d6
+            "grains.delkey",
+            "grains.delval"
         )
         if "f_arg" in kwargs:
             kwargs["arg"] = kwargs.pop("f_arg")
