# -*- coding: utf-8 -*-
# Maintainer: Erik Johnson (https://github.com/terminalmage)
#
# WARNING: This script will recursively remove the build and artifact
# directories.
#
# This script is designed for speed, therefore it does not use mock and does not
# run tests. It *will* install the build deps on the machine running the script.
#
<<<<<<< HEAD
# pylint: disable=E0599
=======

# pylint: disable=file-perms

>>>>>>> dbbab28c
import errno
import glob
import logging
import os
import re
import shutil
import subprocess
import sys
from optparse import OptionParser, OptionGroup

logging.QUIET = 0
logging.GARBAGE = 1
logging.TRACE = 5

logging.addLevelName(logging.QUIET, 'QUIET')
logging.addLevelName(logging.TRACE, 'TRACE')
logging.addLevelName(logging.GARBAGE, 'GARBAGE')

LOG_LEVELS = {
    'all': logging.NOTSET,
    'debug': logging.DEBUG,
    'error': logging.ERROR,
    'critical': logging.CRITICAL,
    'garbage': logging.GARBAGE,
    'info': logging.INFO,
    'quiet': logging.QUIET,
    'trace': logging.TRACE,
    'warning': logging.WARNING,
}

log = logging.getLogger(__name__)

# FUNCTIONS


def _abort(msgs):
    '''
    Unrecoverable error, pull the plug
    '''
    if not isinstance(msgs, list):
        msgs = [msgs]
    for msg in msgs:
        log.error(msg)
        sys.stderr.write(msg + '\n\n')
    sys.stderr.write('Build failed. See log file for further details.\n')
    sys.exit(1)


# HELPER FUNCTIONS

def _init():
    '''
    Parse CLI options.
    '''
    parser = OptionParser()
    parser.add_option('--platform',
                      dest='platform',
                      help='Platform (\'os\' grain)')
    parser.add_option('--log-level',
                      dest='log_level',
                      default='warning',
                      help='Control verbosity of logging. Default: %default')

    # All arguments dealing with file paths (except for platform-specific ones
    # like those for SPEC files) should be placed in this group so that
    # relative paths are properly expanded.
    path_group = OptionGroup(parser, 'File/Directory Options')
    path_group.add_option('--source-dir',
                          default='/testing',
                          help='Source directory. Must be a git checkout. '
                               '(default: %default)')
    path_group.add_option('--build-dir',
                          default='/tmp/salt-buildpackage',
                          help='Build root, will be removed if it exists '
                               'prior to running script. (default: %default)')
    path_group.add_option('--artifact-dir',
                          default='/tmp/salt-packages',
                          help='Location where build artifacts should be '
                               'placed for Jenkins to retrieve them '
                               '(default: %default)')
    parser.add_option_group(path_group)

    # This group should also consist of nothing but file paths, which will be
    # normalized below.
    rpm_group = OptionGroup(parser, 'RPM-specific File/Directory Options')
    rpm_group.add_option('--spec',
                         dest='spec_file',
                         default='/tmp/salt.spec',
                         help='Spec file to use as a template to build RPM. '
                              '(default: %default)')
    parser.add_option_group(rpm_group)

    opts = parser.parse_args()[0]

    # Expand any relative paths
    for group in (path_group, rpm_group):
        for path_opt in [opt.dest for opt in group.option_list]:
            path = getattr(opts, path_opt)
            if not os.path.isabs(path):
                # Expand ~ or ~user
                path = os.path.expanduser(path)
                if not os.path.isabs(path):
                    # Still not absolute, resolve '..'
                    path = os.path.realpath(path)
                # Update attribute with absolute path
                setattr(opts, path_opt, path)

    # Sanity checks
    problems = []
    if not opts.platform:
        problems.append('Platform (\'os\' grain) required')
    if not os.path.isdir(opts.source_dir):
        problems.append('Source directory {0} not found'
                        .format(opts.source_dir))
    try:
        shutil.rmtree(opts.build_dir)
    except OSError as exc:
        if exc.errno not in (errno.ENOENT, errno.ENOTDIR):
            problems.append('Unable to remove pre-existing destination '
                            'directory {0}: {1}'.format(opts.build_dir, exc))
    finally:
        try:
            os.makedirs(opts.build_dir)
        except OSError as exc:
            problems.append('Unable to create destination directory {0}: {1}'
                            .format(opts.build_dir, exc))
    try:
        shutil.rmtree(opts.artifact_dir)
    except OSError as exc:
        if exc.errno not in (errno.ENOENT, errno.ENOTDIR):
            problems.append('Unable to remove pre-existing artifact directory '
                            '{0}: {1}'.format(opts.artifact_dir, exc))
    finally:
        try:
            os.makedirs(opts.artifact_dir)
        except OSError as exc:
            problems.append('Unable to create artifact directory {0}: {1}'
                            .format(opts.artifact_dir, exc))

    # Create log file in the artifact dir so it is sent back to master if the
    # job fails
    opts.log_file = os.path.join(opts.artifact_dir, 'salt-buildpackage.log')

    if problems:
        _abort(problems)

    return opts


def _move(src, dst):
    '''
    Wrapper around shutil.move()
    '''
    try:
        os.remove(os.path.join(dst, os.path.basename(src)))
    except OSError as exc:
        if exc.errno != errno.ENOENT:
            _abort(exc)

    try:
        shutil.move(src, dst)
    except shutil.Error as exc:
        _abort(exc)


def _run_command(args):
    log.info('Running command: {0}'.format(args))
    proc = subprocess.Popen(args,
                            stdout=subprocess.PIPE,
                            stderr=subprocess.PIPE)
    stdout, stderr = proc.communicate()
    if stdout:
        log.debug('Command output: \n{0}'.format(stdout))
    if stderr:
        log.error(stderr)
    log.info('Return code: {0}'.format(proc.returncode))
    return stdout, stderr, proc.returncode


def _make_sdist(opts, python_bin='python'):
    os.chdir(opts.source_dir)
    stdout, stderr, rcode = _run_command([python_bin, 'setup.py', 'sdist'])
    if rcode == 0:
        # Find the sdist with the most recently-modified metadata
        sdist_path = max(
            glob.iglob(os.path.join(opts.source_dir, 'dist', 'salt-*.tar.gz')),
            key=os.path.getctime
        )
        log.info('sdist is located at {0}'.format(sdist_path))
        return sdist_path
    else:
        _abort('Failed to create sdist')


# BUILDER FUNCTIONS


def build_centos(opts):
    '''
    Build an RPM
    '''
    log.info('Building CentOS RPM')
    log.info('Detecting major release')
    try:
        with open('/etc/redhat-release', 'r') as fp_:
            redhat_release = fp_.read().strip()
            major_release = int(redhat_release.split()[2].split('.')[0])
    except (ValueError, IndexError):
        _abort('Unable to determine major release from /etc/redhat-release '
               'contents: {0!r}'.format(redhat_release))
    except IOError as exc:
        _abort('{0}'.format(exc))

    log.info('major_release: {0}'.format(major_release))

    define_opts = [
        '--define',
        '_topdir {0}'.format(os.path.join(opts.build_dir))
    ]
    build_reqs = ['rpm-build']
    if major_release == 5:
        python_bin = 'python26'
        define_opts.extend(['--define', 'dist .el5'])
        build_reqs.extend(['python26-devel'])
    elif major_release == 6:
        build_reqs.extend(['python-devel'])
    elif major_release == 7:
        build_reqs.extend(['python-devel', 'systemd-units'])
    else:
        _abort('Unsupported major release: {0}'.format(major_release))

    # Install build deps
    _run_command(['yum', '-y', 'install'] + build_reqs)

    # Make the sdist
    try:
        sdist = _make_sdist(opts, python_bin=python_bin)
    except NameError:
        sdist = _make_sdist(opts)

    # Example tarball names:
    #   - Git checkout: salt-2014.7.0rc1-1584-g666602e.tar.gz
    #   - Tagged release: salt-2014.7.0.tar.gz
    tarball_re = re.compile(r'^salt-([^-]+)(?:-(\d+)-(g[0-9a-f]+))?\.tar\.gz$')
    try:
        base, offset, oid = tarball_re.match(os.path.basename(sdist)).groups()
    except AttributeError:
        _abort('Unable to extract version info from sdist filename {0!r}'
               .format(sdist))

    if offset is None:
        salt_pkgver = salt_srcver = base
    else:
        salt_pkgver = '.'.join((base, offset, oid))
        salt_srcver = '-'.join((base, offset, oid))

    log.info('salt_pkgver: {0}'.format(salt_pkgver))
    log.info('salt_srcver: {0}'.format(salt_srcver))

    # Setup build environment
    for build_dir in 'BUILD BUILDROOT RPMS SOURCES SPECS SRPMS'.split():
        path = os.path.join(opts.build_dir, build_dir)
        try:
            os.makedirs(path)
        except OSError:
            pass
        if not os.path.isdir(path):
            _abort('Unable to make directory: {0}'.format(path))

    # Get sources into place
    build_sources_path = os.path.join(opts.build_dir, 'SOURCES')
    rpm_sources_path = os.path.join(opts.source_dir, 'pkg', 'rpm')
    _move(sdist, build_sources_path)
    for src in ('salt-master', 'salt-syndic', 'salt-minion', 'salt-api',
                'salt-master.service', 'salt-syndic.service',
                'salt-minion.service', 'salt-api.service',
                'README.fedora', 'logrotate.salt'):
        shutil.copy(os.path.join(rpm_sources_path, src), build_sources_path)

    # Prepare SPEC file
    spec_path = os.path.join(opts.build_dir, 'SPECS', 'salt.spec')
    with open(opts.spec_file, 'r') as spec:
        spec_lines = spec.read().splitlines()
    with open(spec_path, 'w') as fp_:
        for line in spec_lines:
            if line.startswith('%global srcver '):
                line = '%global srcver {0}'.format(salt_srcver)
            elif line.startswith('Version: '):
                line = 'Version: {0}'.format(salt_pkgver)
            fp_.write(line + '\n')

    # Do the thing
    cmd = ['rpmbuild', '-ba']
    cmd.extend(define_opts)
    cmd.append(spec_path)
    stdout, stderr, rcode = _run_command(cmd)

    if rcode != 0:
        _abort('Build failed.')

    packages = glob.glob(
        os.path.join(
            opts.build_dir,
            'RPMS',
            'noarch',
            'salt-*{0}*.noarch.rpm'.format(salt_pkgver)
        )
    )
    packages.extend(
        glob.glob(
            os.path.join(
                opts.build_dir,
                'SRPMS',
                'salt-{0}*.src.rpm'.format(salt_pkgver)
            )
        )
    )
    return packages


# MAIN

if __name__ == '__main__':
    opts = _init()

    print('Starting {0} build. Progress will be logged to {1}.'
          .format(opts.platform, opts.log_file))

    # Setup logging
    log_format = '%(asctime)s.%(msecs)03d %(levelname)s: %(message)s'
    log_datefmt = '%H:%M:%S'
    log_level = LOG_LEVELS[opts.log_level] \
        if opts.log_level in LOG_LEVELS \
        else LOG_LEVELS['warning']
    logging.basicConfig(filename=opts.log_file,
                        format=log_format,
                        datefmt=log_datefmt,
                        level=LOG_LEVELS[opts.log_level])
    if opts.log_level not in LOG_LEVELS:
        log.error('Invalid log level {0!r}, falling back to \'warning\''
                  .format(opts.log_level))

    # Build for the specified platform
    if not opts.platform:
        _abort('Platform required')
    elif opts.platform.lower() == 'centos':
        artifacts = build_centos(opts)
    else:
        _abort('Unsupported platform {0!r}'.format(opts.platform))

    msg = ('Build complete. Artifacts will be stored in {0}'
           .format(opts.artifact_dir))
    log.info(msg)
    print(msg)  # pylint: disable=C0325
    for artifact in artifacts:
        shutil.copy(artifact, opts.artifact_dir)
        log.info('Copied {0} to artifact directory'.format(artifact))
    log.info('Done!')<|MERGE_RESOLUTION|>--- conflicted
+++ resolved
@@ -7,13 +7,9 @@
 # This script is designed for speed, therefore it does not use mock and does not
 # run tests. It *will* install the build deps on the machine running the script.
 #
-<<<<<<< HEAD
-# pylint: disable=E0599
-=======
 
 # pylint: disable=file-perms
 
->>>>>>> dbbab28c
 import errno
 import glob
 import logging
