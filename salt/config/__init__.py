# -*- coding: utf-8 -*-
'''
All salt configuration loading and defaults should be in this module
'''

# Import python libs
from __future__ import absolute_import, print_function, unicode_literals, generators
import os
import re
import sys
import glob
import getpass
import time
import codecs
import logging
import types
from copy import deepcopy

# pylint: disable=import-error,no-name-in-module
from salt.ext import six
from salt.ext.six.moves.urllib.parse import urlparse
# pylint: enable=import-error,no-name-in-module

# Import salt libs
import salt.utils.data
import salt.utils.dictupdate
import salt.utils.files
import salt.utils.network
import salt.utils.path
import salt.utils.platform
import salt.utils.stringutils
import salt.utils.user
import salt.utils.validate.path
import salt.utils.xdg
import salt.utils.yaml
import salt.utils.yamlloader as yamlloader
import salt.utils.zeromq
import salt.syspaths
import salt.exceptions
from salt.utils.locales import sdecode
import salt.defaults.exitcodes

try:
    import psutil
    if not hasattr(psutil, 'virtual_memory'):
        raise ImportError('Version of psutil too old.')
    HAS_PSUTIL = True
except ImportError:
    HAS_PSUTIL = False

log = logging.getLogger(__name__)

_DFLT_LOG_DATEFMT = '%H:%M:%S'
_DFLT_LOG_DATEFMT_LOGFILE = '%Y-%m-%d %H:%M:%S'
_DFLT_LOG_FMT_CONSOLE = '[%(levelname)-8s] %(message)s'
_DFLT_LOG_FMT_LOGFILE = (
    '%(asctime)s,%(msecs)03d [%(name)-17s:%(lineno)-4d][%(levelname)-8s][%(process)d] %(message)s'
)
_DFLT_REFSPECS = ['+refs/heads/*:refs/remotes/origin/*', '+refs/tags/*:refs/tags/*']
DEFAULT_INTERVAL = 60

if salt.utils.platform.is_windows():
    # Since an 'ipc_mode' of 'ipc' will never work on Windows due to lack of
    # support in ZeroMQ, we want the default to be something that has a
    # chance of working.
    _DFLT_IPC_MODE = 'tcp'
    _MASTER_TRIES = -1
    # This needs to be SYSTEM in order for salt-master to run as a Service
    # Otherwise, it will not respond to CLI calls
    _MASTER_USER = 'SYSTEM'
else:
    _DFLT_IPC_MODE = 'ipc'
    _MASTER_TRIES = 1
    _MASTER_USER = salt.utils.user.get_user()


def _gather_buffer_space():
    '''
    Gather some system data and then calculate
    buffer space.

    Result is in bytes.
    '''
    if HAS_PSUTIL and psutil.version_info >= (0, 6, 0):
        # Oh good, we have psutil. This will be quick.
        total_mem = psutil.virtual_memory().total
    else:
        # Avoid loading core grains unless absolutely required
        import platform
        import salt.grains.core
        # We need to load up ``mem_total`` grain. Let's mimic required OS data.
        os_data = {'kernel': platform.system()}
        grains = salt.grains.core._memdata(os_data)
        total_mem = grains['mem_total']
    # Return the higher number between 5% of the system memory and 10MiB
    return max([total_mem * 0.05, 10 << 20])

# For the time being this will be a fixed calculation
# TODO: Allow user configuration
_DFLT_IPC_WBUFFER = _gather_buffer_space() * .5
# TODO: Reserved for future use
_DFLT_IPC_RBUFFER = _gather_buffer_space() * .5

FLO_DIR = os.path.join(
        os.path.dirname(os.path.dirname(__file__)),
        'daemons', 'flo')

VALID_OPTS = {
    # The address of the salt master. May be specified as IP address or hostname
    'master': (six.string_types, list),

    # The TCP/UDP port of the master to connect to in order to listen to publications
    'master_port': (six.string_types, int),

    # The behaviour of the minion when connecting to a master. Can specify 'failover',
    # 'disable', 'distributed', or 'func'. If 'func' is specified, the 'master' option should be
    # set to an exec module function to run to determine the master hostname. If 'disable' is
    # specified the minion will run, but will not try to connect to a master. If 'distributed'
    # is specified the minion will try to deterministically pick a master based on its' id.
    'master_type': six.string_types,

    # Specify the format in which the master address will be specified. Can
    # specify 'default' or 'ip_only'. If 'ip_only' is specified, then the
    # master address will not be split into IP and PORT.
    'master_uri_format': six.string_types,

    # The following optiosn refer to the Minion only, and they specify
    # the details of the source address / port to be used when connecting to
    # the Master. This is useful when dealing withmachines where due to firewall
    # rules you are restricted to use a certain IP/port combination only.
    'source_interface_name': six.string_types,
    'source_address': six.string_types,
    'source_ret_port': (six.string_types, int),
    'source_publish_port': (six.string_types, int),

    # The fingerprint of the master key may be specified to increase security. Generate
    # a master fingerprint with `salt-key -F master`
    'master_finger': six.string_types,

    # Selects a random master when starting a minion up in multi-master mode
    'master_shuffle': bool,

    # When in multi-master mode, temporarily remove a master from the list if a conenction
    # is interrupted and try another master in the list.
    'master_alive_interval': int,

    # When in multi-master failover mode, fail back to the first master in the list if it's back
    # online.
    'master_failback': bool,

    # When in multi-master mode, and master_failback is enabled ping the top master with this
    # interval.
    'master_failback_interval': int,

    # The name of the signing key-pair
    'master_sign_key_name': six.string_types,

    # Sign the master auth-replies with a cryptographic signature of the masters public key.
    'master_sign_pubkey': bool,

    # Enables verification of the master-public-signature returned by the master in auth-replies.
    # Must also set master_sign_pubkey for this to work
    'verify_master_pubkey_sign': bool,

    # If verify_master_pubkey_sign is enabled, the signature is only verified, if the public-key of
    # the master changes. If the signature should always be verified, this can be set to True.
    'always_verify_signature': bool,

    # The name of the file in the masters pki-directory that holds the pre-calculated signature of
    # the masters public-key
    'master_pubkey_signature': six.string_types,

    # Instead of computing the signature for each auth-reply, use a pre-calculated signature.
    # The master_pubkey_signature must also be set for this.
    'master_use_pubkey_signature': bool,

    # Enable master stats eveents to be fired, these events will contain information about
    # what commands the master is processing and what the rates are of the executions
    'master_stats': bool,
    'master_stats_event_iter': int,
    # The key fingerprint of the higher-level master for the syndic to verify it is talking to the
    # intended master
    'syndic_finger': six.string_types,

    # The caching mechanism to use for the PKI key store. Can substantially decrease master publish
    # times. Available types:
    # 'maint': Runs on a schedule as a part of the maintanence process.
    # '': Disable the key cache [default]
    'key_cache': six.string_types,

    # The user under which the daemon should run
    'user': six.string_types,

    # The root directory prepended to these options: pki_dir, cachedir,
    # sock_dir, log_file, autosign_file, autoreject_file, extension_modules,
    # key_logfile, pidfile:
    'root_dir': six.string_types,

    # The directory used to store public key data
    'pki_dir': six.string_types,

    # The directory to store authentication keys of a master's local environment.
    'key_dir': six.string_types,

    # A unique identifier for this daemon
    'id': six.string_types,

    # Use a module function to determine the unique identifier. If this is
    # set and 'id' is not set, it will allow invocation of a module function
    # to determine the value of 'id'. For simple invocations without function
    # arguments, this may be a string that is the function name. For
    # invocations with function arguments, this may be a dictionary with the
    # key being the function name, and the value being an embedded dictionary
    # where each key is a function argument name and each value is the
    # corresponding argument value.
    'id_function': (dict, six.string_types),

    # The directory to store all cache files.
    'cachedir': six.string_types,

    # Append minion_id to these directories.  Helps with
    # multiple proxies and minions running on the same machine.
    # Allowed elements in the list: pki_dir, cachedir, extension_modules, pidfile
    'append_minionid_config_dirs': list,

    # Flag to cache jobs locally.
    'cache_jobs': bool,

    # The path to the salt configuration file
    'conf_file': six.string_types,

    # The directory containing unix sockets for things like the event bus
    'sock_dir': six.string_types,

    # The pool size of unix sockets, it is necessary to avoid blocking waiting for zeromq and tcp communications.
    'sock_pool_size': int,

    # Specifies how the file server should backup files, if enabled. The backups
    # live in the cache dir.
    'backup_mode': six.string_types,

    # A default renderer for all operations on this host
    'renderer': six.string_types,

    # Renderer whitelist. The only renderers from this list are allowed.
    'renderer_whitelist': list,

    # Rendrerer blacklist. Renderers from this list are disalloed even if specified in whitelist.
    'renderer_blacklist': list,

    # A flag indicating that a highstate run should immediately cease if a failure occurs.
    'failhard': bool,

    # A flag to indicate that highstate runs should force refresh the modules prior to execution
    'autoload_dynamic_modules': bool,

    # Force the minion into a single environment when it fetches files from the master
    'saltenv': six.string_types,

    # Prevent saltenv from being overriden on the command line
    'lock_saltenv': bool,

    # Force the minion into a single pillar root when it fetches pillar data from the master
    'pillarenv': six.string_types,

    # Make the pillarenv always match the effective saltenv
    'pillarenv_from_saltenv': bool,

    # Allows a user to provide an alternate name for top.sls
    'state_top': six.string_types,

    'state_top_saltenv': six.string_types,

    # States to run when a minion starts up
    'startup_states': six.string_types,

    # List of startup states
    'sls_list': list,

    # Configuration for snapper in the state system
    'snapper_states': bool,
    'snapper_states_config': six.string_types,

    # A top file to execute if startup_states == 'top'
    'top_file': six.string_types,

    # Location of the files a minion should look for. Set to 'local' to never ask the master.
    'file_client': six.string_types,

    # When using a local file_client, this parameter is used to allow the client to connect to
    # a master for remote execution.
    'use_master_when_local': bool,

    # A map of saltenvs and fileserver backend locations
    'file_roots': dict,

    # A map of saltenvs and fileserver backend locations
    'pillar_roots': dict,

    # The external pillars permitted to be used on-demand using pillar.ext
    'on_demand_ext_pillar': list,

    # A map of glob paths to be used
    'decrypt_pillar': list,

    # Delimiter to use in path expressions for decrypt_pillar
    'decrypt_pillar_delimiter': six.string_types,

    # Default renderer for decrypt_pillar
    'decrypt_pillar_default': six.string_types,

    # List of renderers available for decrypt_pillar
    'decrypt_pillar_renderers': list,

    # The type of hashing algorithm to use when doing file comparisons
    'hash_type': six.string_types,

    # Refuse to load these modules
    'disable_modules': list,

    # Refuse to load these returners
    'disable_returners': list,

    # Tell the loader to only load modules in this list
    'whitelist_modules': list,

    # A list of additional directories to search for salt modules in
    'module_dirs': list,

    # A list of additional directories to search for salt returners in
    'returner_dirs': list,

    # A list of additional directories to search for salt states in
    'states_dirs': list,

    # A list of additional directories to search for salt grains in
    'grains_dirs': list,

    # A list of additional directories to search for salt renderers in
    'render_dirs': list,

    # A list of additional directories to search for salt outputters in
    'outputter_dirs': list,

    # A list of additional directories to search for salt utilities in. (Used by the loader
    # to populate __utils__)
    'utils_dirs': list,

    # salt cloud providers
    'providers': dict,

    # First remove all modules during any sync operation
    'clean_dynamic_modules': bool,

    # A flag indicating that a master should accept any minion connection without any authentication
    'open_mode': bool,

    # Whether or not processes should be forked when needed. The alternative is to use threading.
    'multiprocessing': bool,

    # Maximum number of concurrently active processes at any given point in time
    'process_count_max': int,

    # Whether or not the salt minion should run scheduled mine updates
    'mine_enabled': bool,

    # Whether or not scheduled mine updates should be accompanied by a job return for the job cache
    'mine_return_job': bool,

    # The number of minutes between mine updates.
    'mine_interval': int,

    # The ipc strategy. (i.e., sockets versus tcp, etc)
    'ipc_mode': six.string_types,

    # Enable ipv6 support for daemons
    'ipv6': bool,

    # The chunk size to use when streaming files with the file server
    'file_buffer_size': int,

    # The TCP port on which minion events should be published if ipc_mode is TCP
    'tcp_pub_port': int,

    # The TCP port on which minion events should be pulled if ipc_mode is TCP
    'tcp_pull_port': int,

    # The TCP port on which events for the master should be published if ipc_mode is TCP
    'tcp_master_pub_port': int,

    # The TCP port on which events for the master should be pulled if ipc_mode is TCP
    'tcp_master_pull_port': int,

    # The TCP port on which events for the master should pulled and then republished onto
    # the event bus on the master
    'tcp_master_publish_pull': int,

    # The TCP port for mworkers to connect to on the master
    'tcp_master_workers': int,

    # The file to send logging data to
    'log_file': six.string_types,

    # The level of verbosity at which to log
    'log_level': six.string_types,

    # The log level to log to a given file
    'log_level_logfile': six.string_types,

    # The format to construct dates in log files
    'log_datefmt': six.string_types,

    # The dateformat for a given logfile
    'log_datefmt_logfile': six.string_types,

    # The format for console logs
    'log_fmt_console': six.string_types,

    # The format for a given log file
    'log_fmt_logfile': (tuple, six.string_types),

    # A dictionary of logging levels
    'log_granular_levels': dict,

    # The maximum number of bytes a single log file may contain before
    # it is rotated. A value of 0 disables this feature.
    # Currently only supported on Windows. On other platforms, use an
    # external tool such as 'logrotate' to manage log files.
    'log_rotate_max_bytes': int,

    # The number of backup files to keep when rotating log files. Only
    # used if log_rotate_max_bytes is greater than 0.
    # Currently only supported on Windows. On other platforms, use an
    # external tool such as 'logrotate' to manage log files.
    'log_rotate_backup_count': int,

    # If an event is above this size, it will be trimmed before putting it on the event bus
    'max_event_size': int,

    # Always execute states with test=True if this flag is set
    'test': bool,

    # Tell the loader to attempt to import *.pyx cython files if cython is available
    'cython_enable': bool,

    # Tell the loader to attempt to import *.zip archives
    'enable_zip_modules': bool,

    # Tell the client to show minions that have timed out
    'show_timeout': bool,

    # Tell the client to display the jid when a job is published
    'show_jid': bool,

    # Ensure that a generated jid is always unique. If this is set, the jid
    # format is different due to an underscore and process id being appended
    # to the jid. WARNING: A change to the jid format may break external
    # applications that depend on the original format.
    'unique_jid': bool,

    # Tells the highstate outputter to show successful states. False will omit successes.
    'state_verbose': bool,

    # Specify the format for state outputs. See highstate outputter for additional details.
    'state_output': six.string_types,

    # Tells the highstate outputter to only report diffs of states that changed
    'state_output_diff': bool,

    # When true, states run in the order defined in an SLS file, unless requisites re-order them
    'state_auto_order': bool,

    # Fire events as state chunks are processed by the state compiler
    'state_events': bool,

    # The number of seconds a minion should wait before retry when attempting authentication
    'acceptance_wait_time': float,

    # The number of seconds a minion should wait before giving up during authentication
    'acceptance_wait_time_max': float,

    # Retry a connection attempt if the master rejects a minion's public key
    'rejected_retry': bool,

    # The interval in which a daemon's main loop should attempt to perform all necessary tasks
    # for normal operation
    'loop_interval': float,

    # Perform pre-flight verification steps before daemon startup, such as checking configuration
    # files and certain directories.
    'verify_env': bool,

    # The grains dictionary for a minion, containing specific "facts" about the minion
    'grains': dict,

    # Allow a daemon to function even if the key directories are not secured
    'permissive_pki_access': bool,

    # The passphrase of the master's private key
    'key_pass': six.string_types,

    # The passphrase of the master's private signing key
    'signing_key_pass': six.string_types,

    # The path to a directory to pull in configuration file includes
    'default_include': six.string_types,

    # If a minion is running an esky build of salt, upgrades can be performed using the url
    # defined here. See saltutil.update() for additional information
    'update_url': (bool, six.string_types),

    # If using update_url with saltutil.update(), provide a list of services to be restarted
    # post-install
    'update_restart_services': list,

    # The number of seconds to sleep between retrying an attempt to resolve the hostname of a
    # salt master
    'retry_dns': float,

    # In the case when the resolve of the salt master hostname fails, fall back to localhost
    'resolve_dns_fallback': bool,

    # set the zeromq_reconnect_ivl option on the minion.
    # http://lists.zeromq.org/pipermail/zeromq-dev/2011-January/008845.html
    'recon_max': float,

    # If recon_randomize is set, this specifies the lower bound for the randomized period
    'recon_default': float,

    # Tells the minion to choose a bounded, random interval to have zeromq attempt to reconnect
    # in the event of a disconnect event
    'recon_randomize': bool,

    'return_retry_timer': int,
    'return_retry_timer_max': int,

    # Specify one or more returners in which all events will be sent to. Requires that the returners
    # in question have an event_return(event) function!
    'event_return': (list, six.string_types),

    # The number of events to queue up in memory before pushing them down the pipe to an event
    # returner specified by 'event_return'
    'event_return_queue': int,

    # Only forward events to an event returner if it matches one of the tags in this list
    'event_return_whitelist': list,

    # Events matching a tag in this list should never be sent to an event returner.
    'event_return_blacklist': list,

    # default match type for filtering events tags: startswith, endswith, find, regex, fnmatch
    'event_match_type': six.string_types,

    # This pidfile to write out to when a daemon starts
    'pidfile': six.string_types,

    # Used with the SECO range master tops system
    'range_server': six.string_types,

    # The tcp keepalive interval to set on TCP ports. This setting can be used to tune Salt
    # connectivity issues in messy network environments with misbehaving firewalls
    'tcp_keepalive': bool,

    # Sets zeromq TCP keepalive idle. May be used to tune issues with minion disconnects
    'tcp_keepalive_idle': float,

    # Sets zeromq TCP keepalive count. May be used to tune issues with minion disconnects
    'tcp_keepalive_cnt': float,

    # Sets zeromq TCP keepalive interval. May be used to tune issues with minion disconnects.
    'tcp_keepalive_intvl': float,

    # The network interface for a daemon to bind to
    'interface': six.string_types,

    # The port for a salt master to broadcast publications on. This will also be the port minions
    # connect to to listen for publications.
    'publish_port': int,

    # TODO unknown option!
    'auth_mode': int,

    # listen queue size / backlog
    'zmq_backlog': int,

    # Set the zeromq high water mark on the publisher interface.
    # http://api.zeromq.org/3-2:zmq-setsockopt
    'pub_hwm': int,

    # IPC buffer size
    # Refs https://github.com/saltstack/salt/issues/34215
    'ipc_write_buffer': int,

    # The number of MWorker processes for a master to startup. This number needs to scale up as
    # the number of connected minions increases.
    'worker_threads': int,

    # The port for the master to listen to returns on. The minion needs to connect to this port
    # to send returns.
    'ret_port': int,

    # The number of hours to keep jobs around in the job cache on the master
    'keep_jobs': int,

    # If the returner supports `clean_old_jobs`, then at cleanup time,
    # archive the job data before deleting it.
    'archive_jobs': bool,

    # A master-only copy of the file_roots dictionary, used by the state compiler
    'master_roots': dict,

    # Add the proxymodule LazyLoader object to opts.  This breaks many things
    # but this was the default pre 2015.8.2.  This should default to
    # False in 2016.3.0
    'add_proxymodule_to_opts': bool,

    # Merge pillar data into configuration opts.
    # As multiple proxies can run on the same server, we may need different
    # configuration options for each, while there's one single configuration file.
    # The solution is merging the pillar data of each proxy minion into the opts.
    'proxy_merge_pillar_in_opts': bool,

    # Deep merge of pillar data into configuration opts.
    # Evaluated only when `proxy_merge_pillar_in_opts` is True.
    'proxy_deep_merge_pillar_in_opts': bool,

    # The strategy used when merging pillar into opts.
    # Considered only when `proxy_merge_pillar_in_opts` is True.
    'proxy_merge_pillar_in_opts_strategy': six.string_types,

    # Allow enabling mine details using pillar data.
    'proxy_mines_pillar': bool,

    # In some particular cases, always alive proxies are not beneficial.
    # This option can be used in those less dynamic environments:
    # the user can request the connection
    # always alive, or init-shutdown per command.
    'proxy_always_alive': bool,

    # Poll the connection state with the proxy minion
    # If enabled, this option requires the function `alive`
    # to be implemented in the proxy module
    'proxy_keep_alive': bool,

    # Frequency of the proxy_keep_alive, in minutes
    'proxy_keep_alive_interval': int,

    # Update intervals
    'roots_update_interval': int,
    'azurefs_update_interval': int,
    'gitfs_update_interval': int,
    'hgfs_update_interval': int,
    'minionfs_update_interval': int,
    's3fs_update_interval': int,
    'svnfs_update_interval': int,

    'git_pillar_base': six.string_types,
    'git_pillar_branch': six.string_types,
    'git_pillar_env': six.string_types,
    'git_pillar_root': six.string_types,
    'git_pillar_ssl_verify': bool,
    'git_pillar_global_lock': bool,
    'git_pillar_user': six.string_types,
    'git_pillar_password': six.string_types,
    'git_pillar_insecure_auth': bool,
    'git_pillar_privkey': six.string_types,
    'git_pillar_pubkey': six.string_types,
    'git_pillar_passphrase': six.string_types,
    'git_pillar_refspecs': list,
    'git_pillar_includes': bool,
    'git_pillar_verify_config': bool,
    'gitfs_remotes': list,
    'gitfs_mountpoint': six.string_types,
    'gitfs_root': six.string_types,
    'gitfs_base': six.string_types,
    'gitfs_user': six.string_types,
    'gitfs_password': six.string_types,
    'gitfs_insecure_auth': bool,
    'gitfs_privkey': six.string_types,
    'gitfs_pubkey': six.string_types,
    'gitfs_passphrase': six.string_types,
    'gitfs_env_whitelist': list,
    'gitfs_env_blacklist': list,
    'gitfs_saltenv_whitelist': list,
    'gitfs_saltenv_blacklist': list,
    'gitfs_ssl_verify': bool,
    'gitfs_global_lock': bool,
    'gitfs_saltenv': list,
    'gitfs_ref_types': list,
    'gitfs_refspecs': list,
    'gitfs_disable_saltenv_mapping': bool,
    'hgfs_remotes': list,
    'hgfs_mountpoint': six.string_types,
    'hgfs_root': six.string_types,
    'hgfs_base': six.string_types,
    'hgfs_branch_method': six.string_types,
    'hgfs_env_whitelist': list,
    'hgfs_env_blacklist': list,
    'hgfs_saltenv_whitelist': list,
    'hgfs_saltenv_blacklist': list,
    'svnfs_remotes': list,
    'svnfs_mountpoint': six.string_types,
    'svnfs_root': six.string_types,
    'svnfs_trunk': six.string_types,
    'svnfs_branches': six.string_types,
    'svnfs_tags': six.string_types,
    'svnfs_env_whitelist': list,
    'svnfs_env_blacklist': list,
    'svnfs_saltenv_whitelist': list,
    'svnfs_saltenv_blacklist': list,
    'minionfs_env': six.string_types,
    'minionfs_mountpoint': six.string_types,
    'minionfs_whitelist': list,
    'minionfs_blacklist': list,

    # Specify a list of external pillar systems to use
    'ext_pillar': list,

    # Reserved for future use to version the pillar structure
    'pillar_version': int,

    # Whether or not a copy of the master opts dict should be rendered into minion pillars
    'pillar_opts': bool,

    # Cache the master pillar to disk to avoid having to pass through the rendering system
    'pillar_cache': bool,

    # Pillar cache TTL, in seconds. Has no effect unless `pillar_cache` is True
    'pillar_cache_ttl': int,

    # Pillar cache backend. Defaults to `disk` which stores caches in the master cache
    'pillar_cache_backend': six.string_types,

    'pillar_safe_render_error': bool,

    # When creating a pillar, there are several strategies to choose from when
    # encountering duplicate values
    'pillar_source_merging_strategy': six.string_types,

    # Recursively merge lists by aggregating them instead of replacing them.
    'pillar_merge_lists': bool,

    # How to merge multiple top files from multiple salt environments
    # (saltenvs); can be 'merge' or 'same'
    'top_file_merging_strategy': six.string_types,

    # The ordering for salt environment merging, when top_file_merging_strategy
    # is set to 'same'
    'env_order': list,

    # The salt environment which provides the default top file when
    # top_file_merging_strategy is set to 'same'; defaults to 'base'
    'default_top': six.string_types,

    'ping_on_rotate': bool,
    'peer': dict,
    'preserve_minion_cache': bool,
    'syndic_master': (six.string_types, list),

    # The behaviour of the multimaster syndic when connection to a master of masters failed. Can
    # specify 'random' (default) or 'ordered'. If set to 'random' masters will be iterated in random
    # order if 'ordered' the configured order will be used.
    'syndic_failover': six.string_types,
    'syndic_forward_all_events': bool,
    'runner_dirs': list,
    'client_acl_verify': bool,
    'publisher_acl': dict,
    'publisher_acl_blacklist': dict,
    'sudo_acl': bool,
    'external_auth': dict,
    'token_expire': int,
    'token_expire_user_override': (bool, dict),
    'file_recv': bool,
    'file_recv_max_size': int,
    'file_ignore_regex': (list, six.string_types),
    'file_ignore_glob': (list, six.string_types),
    'fileserver_backend': list,
    'fileserver_followsymlinks': bool,
    'fileserver_ignoresymlinks': bool,
    'fileserver_limit_traversal': bool,
    'fileserver_verify_config': bool,

    # Optionally apply '*' permissioins to any user. By default '*' is a fallback case that is
    # applied only if the user didn't matched by other matchers.
    'permissive_acl': bool,

    # Optionally enables keeping the calculated user's auth list in the token file.
    'keep_acl_in_token': bool,

    # Auth subsystem module to use to get authorized access list for a user. By default it's the
    # same module used for external authentication.
    'eauth_acl_module': six.string_types,

    # Subsystem to use to maintain eauth tokens. By default, tokens are stored on the local
    # filesystem
    'eauth_tokens': six.string_types,

    # The number of open files a daemon is allowed to have open. Frequently needs to be increased
    # higher than the system default in order to account for the way zeromq consumes file handles.
    'max_open_files': int,

    # Automatically accept any key provided to the master. Implies that the key will be preserved
    # so that subsequent connections will be authenticated even if this option has later been
    # turned off.
    'auto_accept': bool,
    'autosign_timeout': int,

    # A mapping of external systems that can be used to generate topfile data.
    'master_tops': dict,

    # Whether or not matches from master_tops should be executed before or
    # after those from the top file(s).
    'master_tops_first': bool,

    # A flag that should be set on a top-level master when it is ordering around subordinate masters
    # via the use of a salt syndic
    'order_masters': bool,

    # Whether or not to cache jobs so that they can be examined later on
    'job_cache': bool,

    # Define a returner to be used as an external job caching storage backend
    'ext_job_cache': six.string_types,

    # Specify a returner for the master to use as a backend storage system to cache jobs returns
    # that it receives
    'master_job_cache': six.string_types,

    # Specify whether the master should store end times for jobs as returns come in
    'job_cache_store_endtime': bool,

    # The minion data cache is a cache of information about the minions stored on the master.
    # This information is primarily the pillar and grains data. The data is cached in the master
    # cachedir under the name of the minion and used to predetermine what minions are expected to
    # reply from executions.
    'minion_data_cache': bool,

    # The number of seconds between AES key rotations on the master
    'publish_session': int,

    # Defines a salt reactor. See http://docs.saltstack.com/en/latest/topics/reactor/
    'reactor': list,

    # The TTL for the cache of the reactor configuration
    'reactor_refresh_interval': int,

    # The number of workers for the runner/wheel in the reactor
    'reactor_worker_threads': int,

    # The queue size for workers in the reactor
    'reactor_worker_hwm': int,

    # Defines engines. See https://docs.saltstack.com/en/latest/topics/engines/
    'engines': list,

    # Whether or not to store runner returns in the job cache
    'runner_returns': bool,

    'serial': six.string_types,
    'search': six.string_types,

    # A compound target definition.
    # See: http://docs.saltstack.com/en/latest/topics/targeting/nodegroups.html
    'nodegroups': (dict, list),

    # List-only nodegroups for salt-ssh. Each group must be formed as either a
    # comma-separated list, or a YAML list.
    'ssh_list_nodegroups': dict,

    # By default, salt-ssh uses its own specially-generated RSA key to auth
    # against minions. If this is set to True, salt-ssh will look in
    # for a key at ~/.ssh/id_rsa, and fall back to using its own specially-
    # generated RSA key if that file doesn't exist.
    'ssh_use_home_key': bool,

    # The logfile location for salt-key
    'key_logfile': six.string_types,

    # The upper bound for the random number of seconds that a minion should
    # delay when starting in up before it connects to a master. This can be
    # used to mitigate a thundering-herd scenario when many minions start up
    # at once and attempt to all connect immediately to the master
    'random_startup_delay': int,

    # The source location for the winrepo sls files
    # (used by win_pkg.py, minion only)
    'winrepo_source_dir': six.string_types,

    'winrepo_dir': six.string_types,
    'winrepo_dir_ng': six.string_types,
    'winrepo_cachefile': six.string_types,
    'winrepo_cache_expire_max': int,
    'winrepo_cache_expire_min': int,
    'winrepo_remotes': list,
    'winrepo_remotes_ng': list,
    'winrepo_branch': six.string_types,
    'winrepo_ssl_verify': bool,
    'winrepo_user': six.string_types,
    'winrepo_password': six.string_types,
    'winrepo_insecure_auth': bool,
    'winrepo_privkey': six.string_types,
    'winrepo_pubkey': six.string_types,
    'winrepo_passphrase': six.string_types,
    'winrepo_refspecs': list,

    # Set a hard limit for the amount of memory modules can consume on a minion.
    'modules_max_memory': int,

    # The number of minutes between the minion refreshing its cache of grains
    'grains_refresh_every': int,

    # Use lspci to gather system data for grains on a minion
    'enable_lspci': bool,

    # The number of seconds for the salt client to wait for additional syndics to
    # check in with their lists of expected minions before giving up
    'syndic_wait': int,

    # Override Jinja environment option defaults for all templates except sls templates
    'jinja_env': dict,

    # Set Jinja environment options for sls templates
    'jinja_sls_env': dict,

    # If this is set to True leading spaces and tabs are stripped from the start
    # of a line to a block.
    'jinja_lstrip_blocks': bool,

    # If this is set to True the first newline after a Jinja block is removed
    'jinja_trim_blocks': bool,

    # Cache minion ID to file
    'minion_id_caching': bool,

    # Always generate minion id in lowercase.
    'minion_id_lowercase': bool,

    # If set, the master will sign all publications before they are sent out
    'sign_pub_messages': bool,

    # The size of key that should be generated when creating new keys
    'keysize': int,

    # The transport system for this daemon. (i.e. zeromq, raet, etc)
    'transport': six.string_types,

    # The number of seconds to wait when the client is requesting information about running jobs
    'gather_job_timeout': int,

    # The number of seconds to wait before timing out an authentication request
    'auth_timeout': int,

    # The number of attempts to authenticate to a master before giving up
    'auth_tries': int,

    # The number of attempts to connect to a master before giving up.
    # Set this to -1 for unlimited attempts. This allows for a master to have
    # downtime and the minion to reconnect to it later when it comes back up.
    # In 'failover' mode, it is the number of attempts for each set of masters.
    # In this mode, it will cycle through the list of masters for each attempt.
    'master_tries': int,

    # Never give up when trying to authenticate to a master
    'auth_safemode': bool,

    'random_master': bool,

    # An upper bound for the amount of time for a minion to sleep before attempting to
    # reauth after a restart.
    'random_reauth_delay': int,

    # The number of seconds for a syndic to poll for new messages that need to be forwarded
    'syndic_event_forward_timeout': float,

    # The length that the syndic event queue must hit before events are popped off and forwarded
    'syndic_jid_forward_cache_hwm': int,

    # Salt SSH configuration
    'ssh_passwd': six.string_types,
    'ssh_port': six.string_types,
    'ssh_sudo': bool,
    'ssh_sudo_user': six.string_types,
    'ssh_timeout': float,
    'ssh_user': six.string_types,
    'ssh_scan_ports': six.string_types,
    'ssh_scan_timeout': float,
    'ssh_identities_only': bool,
    'ssh_log_file': six.string_types,
    'ssh_config_file': six.string_types,

    # Enable ioflo verbose logging. Warning! Very verbose!
    'ioflo_verbose': int,

    'ioflo_period': float,

    # Set ioflo to realtime. Useful only for testing/debugging to simulate many ioflo periods very
    # quickly
    'ioflo_realtime': bool,

    # Location for ioflo logs
    'ioflo_console_logdir': six.string_types,

    # The port to bind to when bringing up a RAET daemon
    'raet_port': int,
    'raet_alt_port': int,
    'raet_mutable': bool,
    'raet_main': bool,
    'raet_clear_remotes': bool,
    'raet_clear_remote_masters': bool,
    'raet_road_bufcnt': int,
    'raet_lane_bufcnt': int,
    'cluster_mode': bool,
    'cluster_masters': list,
    'sqlite_queue_dir': six.string_types,

    'queue_dirs': list,

    # Instructs the minion to ping its master(s) every n number of minutes. Used
    # primarily as a mitigation technique against minion disconnects.
    'ping_interval': int,

    # Instructs the salt CLI to print a summary of a minion responses before returning
    'cli_summary': bool,

    # The maximum number of minion connections allowed by the master. Can have performance
    # implications in large setups.
    'max_minions': int,


    'username': six.string_types,
    'password': six.string_types,

    # Use zmq.SUSCRIBE to limit listening sockets to only process messages bound for them
    'zmq_filtering': bool,

    # Connection caching. Can greatly speed up salt performance.
    'con_cache': bool,
    'rotate_aes_key': bool,

    # Cache ZeroMQ connections. Can greatly improve salt performance.
    'cache_sreqs': bool,

    # Can be set to override the python_shell=False default in the cmd module
    'cmd_safe': bool,

    # Used strictly for performance testing in RAET.
    'dummy_publisher': bool,

    # Used by salt-api for master requests timeout
    'rest_timeout': int,

    # If set, all minion exec module actions will be rerouted through sudo as this user
    'sudo_user': six.string_types,

    # HTTP request timeout in seconds. Applied for tornado http fetch functions like cp.get_url
    # should be greater than overall download time
    'http_request_timeout': float,

    # HTTP request max file content size.
    'http_max_body': int,

    # Delay in seconds before executing bootstrap (Salt Cloud)
    'bootstrap_delay': int,

    # If a proxymodule has a function called 'grains', then call it during
    # regular grains loading and merge the results with the proxy's grains
    # dictionary.  Otherwise it is assumed that the module calls the grains
    # function in a custom way and returns the data elsewhere
    #
    # Default to False for 2016.3 and 2016.11. Switch to True for 2017.7.0
    'proxy_merge_grains_in_module': bool,

    # Command to use to restart salt-minion
    'minion_restart_command': list,

    # Whether or not a minion should send the results of a command back to the master
    # Useful when a returner is the source of truth for a job result
    'pub_ret': bool,

    # HTTP proxy settings. Used in tornado fetch functions, apt-key etc
    'proxy_host': six.string_types,
    'proxy_username': six.string_types,
    'proxy_password': six.string_types,
    'proxy_port': int,

    # Minion de-dup jid cache max size
    'minion_jid_queue_hwm': int,

    # Minion data cache driver (one of satl.cache.* modules)
    'cache': six.string_types,
    # Enables a fast in-memory cache booster and sets the expiration time.
    'memcache_expire_seconds': int,
    # Set a memcache limit in items (bank + key) per cache storage (driver + driver_opts).
    'memcache_max_items': int,
    # Each time a cache storage got full cleanup all the expired items not just the oldest one.
    'memcache_full_cleanup': bool,
    # Enable collecting the memcache stats and log it on `debug` log level.
    'memcache_debug': bool,

    # Thin and minimal Salt extra modules
    'thin_extra_mods': six.string_types,
    'min_extra_mods': six.string_types,

    # Default returners minion should use. List or comma-delimited string
    'return': (six.string_types, list),

    # TLS/SSL connection options. This could be set to a dictionary containing arguments
    # corresponding to python ssl.wrap_socket method. For details see:
    # http://www.tornadoweb.org/en/stable/tcpserver.html#tornado.tcpserver.TCPServer
    # http://docs.python.org/2/library/ssl.html#ssl.wrap_socket
    # Note: to set enum arguments values like `cert_reqs` and `ssl_version` use constant names
    # without ssl module prefix: `CERT_REQUIRED` or `PROTOCOL_SSLv23`.
    'ssl': (dict, bool, type(None)),

    # Controls how a multi-function job returns its data. If this is False,
    # it will return its data using a dictionary with the function name as
    # the key. This is compatible with legacy systems. If this is True, it
    # will return its data using an array in the same order as the input
    # array of functions to execute. This allows for calling the same
    # function multiple times in the same multi-function job.
    'multifunc_ordered': bool,

    # Controls whether beacons are set up before a connection
    # to the master is attempted.
    'beacons_before_connect': bool,

    # Controls whether the scheduler is set up before a connection
    # to the master is attempted.
    'scheduler_before_connect': bool,

    # Whitelist/blacklist specific modules to be synced
    'extmod_whitelist': dict,
    'extmod_blacklist': dict,

    # django auth
    'django_auth_path': six.string_types,
    'django_auth_settings': six.string_types,

    # Number of times to try to auth with the master on a reconnect with the
    # tcp transport
    'tcp_authentication_retries': int,

    # Permit or deny allowing minions to request revoke of its own key
    'allow_minion_key_revoke': bool,

    # File chunk size for salt-cp
    'salt_cp_chunk_size': int,

    # Require that the minion sign messages it posts to the master on the event
    # bus
    'minion_sign_messages': bool,

    # Have master drop messages from minions for which their signatures do
    # not verify
    'drop_messages_signature_fail': bool,

    # Require that payloads from minions have a 'sig' entry
    # (in other words, require that minions have 'minion_sign_messages'
    # turned on)
    'require_minion_sign_messages': bool,

    # The list of config entries to be passed to external pillar function as
    # part of the extra_minion_data param
    # Subconfig entries can be specified by using the ':' notation (e.g. key:subkey)
    'pass_to_ext_pillars': (six.string_types, list),

    # Used by salt.modules.dockermod.compare_container_networks to specify which keys are compared
    'docker.compare_container_networks': dict,

    # SSDP discovery publisher description.
    # Contains publisher configuration and minion mapping.
    # Setting it to False disables discovery
    'discovery': (dict, bool),

    # SSDP discovery mapping
    # Defines arbitrary data for description and grouping minions across various types of masters,
    # especially when masters are not related to each other.
    'mapping': dict,

    # SSDP discovery mapping matcher policy
    # Values: "any" where at least one key/value pair should be found or
    # "all", where every key/value should be identical
    'match': six.string_types,

    # Port definition.
    'port': int,

    # SSDP discovery attempts to send query to the Universe
    'attempts': int,

    # SSDP discovery pause between the attempts
    'pause': int,

    # Scheduler should be a dictionary
    'schedule': dict,

<<<<<<< HEAD
    # Enable calling ssh minions from the salt master
    'enable_ssh_minions': bool,
=======
    # Whether to fire auth events
    'auth_events': bool,

    # Whether to fire Minion data cache refresh events
    'minion_data_cache_events': bool,
>>>>>>> 2340f0b4
}

# default configurations
DEFAULT_MINION_OPTS = {
    'interface': '0.0.0.0',
    'master': 'salt',
    'master_type': 'str',
    'master_uri_format': 'default',
    'source_interface_name': '',
    'source_address': '',
    'source_ret_port': 0,
    'source_publish_port': 0,
    'master_port': 4506,
    'master_finger': '',
    'master_shuffle': False,
    'master_alive_interval': 0,
    'master_failback': False,
    'master_failback_interval': 0,
    'verify_master_pubkey_sign': False,
    'sign_pub_messages': False,
    'always_verify_signature': False,
    'master_sign_key_name': 'master_sign',
    'syndic_finger': '',
    'user': salt.utils.user.get_user(),
    'root_dir': salt.syspaths.ROOT_DIR,
    'pki_dir': os.path.join(salt.syspaths.CONFIG_DIR, 'pki', 'minion'),
    'id': '',
    'id_function': {},
    'cachedir': os.path.join(salt.syspaths.CACHE_DIR, 'minion'),
    'append_minionid_config_dirs': [],
    'cache_jobs': False,
    'grains_cache': False,
    'grains_cache_expiration': 300,
    'grains_deep_merge': False,
    'conf_file': os.path.join(salt.syspaths.CONFIG_DIR, 'minion'),
    'sock_dir': os.path.join(salt.syspaths.SOCK_DIR, 'minion'),
    'sock_pool_size': 1,
    'backup_mode': '',
    'renderer': 'yaml_jinja',
    'renderer_whitelist': [],
    'renderer_blacklist': [],
    'random_startup_delay': 0,
    'failhard': False,
    'autoload_dynamic_modules': True,
    'saltenv': None,
    'lock_saltenv': False,
    'pillarenv': None,
    'pillarenv_from_saltenv': False,
    'pillar_opts': False,
    # ``pillar_cache``, ``pillar_cache_ttl`` and ``pillar_cache_backend``
    # are not used on the minion but are unavoidably in the code path
    'pillar_cache': False,
    'pillar_cache_ttl': 3600,
    'pillar_cache_backend': 'disk',
    'extension_modules': os.path.join(salt.syspaths.CACHE_DIR, 'minion', 'extmods'),
    'state_top': 'top.sls',
    'state_top_saltenv': None,
    'startup_states': '',
    'sls_list': [],
    'top_file': '',
    'thorium_interval': 0.5,
    'thorium_roots': {
        'base': [salt.syspaths.BASE_THORIUM_ROOTS_DIR],
        },
    'file_client': 'remote',
    'use_master_when_local': False,
    'file_roots': {
        'base': [salt.syspaths.BASE_FILE_ROOTS_DIR,
                 salt.syspaths.SPM_FORMULA_PATH]
    },
    'top_file_merging_strategy': 'merge',
    'env_order': [],
    'default_top': 'base',
    'fileserver_limit_traversal': False,
    'file_recv': False,
    'file_recv_max_size': 100,
    'file_ignore_regex': [],
    'file_ignore_glob': [],
    'fileserver_backend': ['roots'],
    'fileserver_followsymlinks': True,
    'fileserver_ignoresymlinks': False,
    'pillar_roots': {
        'base': [salt.syspaths.BASE_PILLAR_ROOTS_DIR,
                 salt.syspaths.SPM_PILLAR_PATH]
    },
    'on_demand_ext_pillar': ['libvirt', 'virtkey'],
    'decrypt_pillar': [],
    'decrypt_pillar_delimiter': ':',
    'decrypt_pillar_default': 'gpg',
    'decrypt_pillar_renderers': ['gpg'],

    # Update intervals
    'roots_update_interval': DEFAULT_INTERVAL,
    'azurefs_update_interval': DEFAULT_INTERVAL,
    'gitfs_update_interval': DEFAULT_INTERVAL,
    'hgfs_update_interval': DEFAULT_INTERVAL,
    'minionfs_update_interval': DEFAULT_INTERVAL,
    's3fs_update_interval': DEFAULT_INTERVAL,
    'svnfs_update_interval': DEFAULT_INTERVAL,

    'git_pillar_base': 'master',
    'git_pillar_branch': 'master',
    'git_pillar_env': '',
    'git_pillar_root': '',
    'git_pillar_ssl_verify': True,
    'git_pillar_global_lock': True,
    'git_pillar_user': '',
    'git_pillar_password': '',
    'git_pillar_insecure_auth': False,
    'git_pillar_privkey': '',
    'git_pillar_pubkey': '',
    'git_pillar_passphrase': '',
    'git_pillar_refspecs': _DFLT_REFSPECS,
    'git_pillar_includes': True,
    'gitfs_remotes': [],
    'gitfs_mountpoint': '',
    'gitfs_root': '',
    'gitfs_base': 'master',
    'gitfs_user': '',
    'gitfs_password': '',
    'gitfs_insecure_auth': False,
    'gitfs_privkey': '',
    'gitfs_pubkey': '',
    'gitfs_passphrase': '',
    'gitfs_env_whitelist': [],
    'gitfs_env_blacklist': [],
    'gitfs_saltenv_whitelist': [],
    'gitfs_saltenv_blacklist': [],
    'gitfs_global_lock': True,
    'gitfs_ssl_verify': True,
    'gitfs_saltenv': [],
    'gitfs_ref_types': ['branch', 'tag', 'sha'],
    'gitfs_refspecs': _DFLT_REFSPECS,
    'gitfs_disable_saltenv_mapping': False,
    'unique_jid': False,
    'hash_type': 'sha256',
    'disable_modules': [],
    'disable_returners': [],
    'whitelist_modules': [],
    'module_dirs': [],
    'returner_dirs': [],
    'grains_dirs': [],
    'states_dirs': [],
    'render_dirs': [],
    'outputter_dirs': [],
    'utils_dirs': [],
    'publisher_acl': {},
    'publisher_acl_blacklist': {},
    'providers': {},
    'clean_dynamic_modules': True,
    'open_mode': False,
    'auto_accept': True,
    'autosign_timeout': 120,
    'multiprocessing': True,
    'process_count_max': -1,
    'mine_enabled': True,
    'mine_return_job': False,
    'mine_interval': 60,
    'ipc_mode': _DFLT_IPC_MODE,
    'ipc_write_buffer': _DFLT_IPC_WBUFFER,
    'ipv6': None,
    'file_buffer_size': 262144,
    'tcp_pub_port': 4510,
    'tcp_pull_port': 4511,
    'tcp_authentication_retries': 5,
    'log_file': os.path.join(salt.syspaths.LOGS_DIR, 'minion'),
    'log_level': 'warning',
    'log_level_logfile': None,
    'log_datefmt': _DFLT_LOG_DATEFMT,
    'log_datefmt_logfile': _DFLT_LOG_DATEFMT_LOGFILE,
    'log_fmt_console': _DFLT_LOG_FMT_CONSOLE,
    'log_fmt_logfile': _DFLT_LOG_FMT_LOGFILE,
    'log_granular_levels': {},
    'log_rotate_max_bytes': 0,
    'log_rotate_backup_count': 0,
    'max_event_size': 1048576,
    'test': False,
    'ext_job_cache': '',
    'cython_enable': False,
    'enable_zip_modules': False,
    'state_verbose': True,
    'state_output': 'full',
    'state_output_diff': False,
    'state_auto_order': True,
    'state_events': False,
    'state_aggregate': False,
    'snapper_states': False,
    'snapper_states_config': 'root',
    'acceptance_wait_time': 10,
    'acceptance_wait_time_max': 0,
    'rejected_retry': False,
    'loop_interval': 1,
    'verify_env': True,
    'grains': {},
    'permissive_pki_access': False,
    'default_include': 'minion.d/*.conf',
    'update_url': False,
    'update_restart_services': [],
    'retry_dns': 30,
    'resolve_dns_fallback': True,
    'recon_max': 10000,
    'recon_default': 1000,
    'recon_randomize': True,
    'return_retry_timer': 5,
    'return_retry_timer_max': 10,
    'random_reauth_delay': 10,
    'winrepo_source_dir': 'salt://win/repo-ng/',
    'winrepo_dir': os.path.join(salt.syspaths.BASE_FILE_ROOTS_DIR, 'win', 'repo'),
    'winrepo_dir_ng': os.path.join(salt.syspaths.BASE_FILE_ROOTS_DIR, 'win', 'repo-ng'),
    'winrepo_cachefile': 'winrepo.p',
    'winrepo_cache_expire_max': 21600,
    'winrepo_cache_expire_min': 0,
    'winrepo_remotes': ['https://github.com/saltstack/salt-winrepo.git'],
    'winrepo_remotes_ng': ['https://github.com/saltstack/salt-winrepo-ng.git'],
    'winrepo_branch': 'master',
    'winrepo_ssl_verify': True,
    'winrepo_user': '',
    'winrepo_password': '',
    'winrepo_insecure_auth': False,
    'winrepo_privkey': '',
    'winrepo_pubkey': '',
    'winrepo_passphrase': '',
    'winrepo_refspecs': _DFLT_REFSPECS,
    'pidfile': os.path.join(salt.syspaths.PIDFILE_DIR, 'salt-minion.pid'),
    'range_server': 'range:80',
    'reactor_refresh_interval': 60,
    'reactor_worker_threads': 10,
    'reactor_worker_hwm': 10000,
    'engines': [],
    'tcp_keepalive': True,
    'tcp_keepalive_idle': 300,
    'tcp_keepalive_cnt': -1,
    'tcp_keepalive_intvl': -1,
    'modules_max_memory': -1,
    'grains_refresh_every': 0,
    'minion_id_caching': True,
    'minion_id_lowercase': False,
    'keysize': 2048,
    'transport': 'zeromq',
    'auth_timeout': 5,
    'auth_tries': 7,
    'master_tries': _MASTER_TRIES,
    'master_tops_first': False,
    'auth_safemode': False,
    'random_master': False,
    'minion_floscript': os.path.join(FLO_DIR, 'minion.flo'),
    'caller_floscript': os.path.join(FLO_DIR, 'caller.flo'),
    'ioflo_verbose': 0,
    'ioflo_period': 0.1,
    'ioflo_realtime': True,
    'ioflo_console_logdir': '',
    'raet_port': 4510,
    'raet_alt_port': 4511,
    'raet_mutable': False,
    'raet_main': False,
    'raet_clear_remotes': True,
    'raet_clear_remote_masters': True,
    'raet_road_bufcnt': 2,
    'raet_lane_bufcnt': 100,
    'cluster_mode': False,
    'cluster_masters': [],
    'restart_on_error': False,
    'ping_interval': 0,
    'username': None,
    'password': None,
    'zmq_filtering': False,
    'zmq_monitor': False,
    'cache_sreqs': True,
    'cmd_safe': True,
    'sudo_user': '',
    'http_request_timeout': 1 * 60 * 60.0,  # 1 hour
    'http_max_body': 100 * 1024 * 1024 * 1024,  # 100GB
    'event_match_type': 'startswith',
    'minion_restart_command': [],
    'pub_ret': True,
    'proxy_host': '',
    'proxy_username': '',
    'proxy_password': '',
    'proxy_port': 0,
    'minion_jid_queue_hwm': 100,
    'ssl': None,
    'multifunc_ordered': False,
    'beacons_before_connect': False,
    'scheduler_before_connect': False,
    'cache': 'localfs',
    'salt_cp_chunk_size': 65536,
    'extmod_whitelist': {},
    'extmod_blacklist': {},
    'minion_sign_messages': False,
    'docker.compare_container_networks': {
        'static': ['Aliases', 'Links', 'IPAMConfig'],
        'automatic': ['IPAddress', 'Gateway',
                      'GlobalIPv6Address', 'IPv6Gateway'],
    },
    'discovery': {
        'attempts': 3,
        'pause': 5,
        'port': 4520,
        'match': 'any',
        'mapping': {},
    },
    'schedule': {},
}

DEFAULT_MASTER_OPTS = {
    'interface': '0.0.0.0',
    'publish_port': 4505,
    'zmq_backlog': 1000,
    'pub_hwm': 1000,
    'auth_mode': 1,
    'user': _MASTER_USER,
    'worker_threads': 5,
    'sock_dir': os.path.join(salt.syspaths.SOCK_DIR, 'master'),
    'sock_pool_size': 1,
    'ret_port': 4506,
    'timeout': 5,
    'keep_jobs': 24,
    'archive_jobs': False,
    'root_dir': salt.syspaths.ROOT_DIR,
    'pki_dir': os.path.join(salt.syspaths.CONFIG_DIR, 'pki', 'master'),
    'key_dir': os.path.join(salt.syspaths.CONFIG_DIR, 'key'),
    'key_cache': '',
    'cachedir': os.path.join(salt.syspaths.CACHE_DIR, 'master'),
    'file_roots': {
        'base': [salt.syspaths.BASE_FILE_ROOTS_DIR,
                 salt.syspaths.SPM_FORMULA_PATH]
    },
    'master_roots': {
        'base': [salt.syspaths.BASE_MASTER_ROOTS_DIR],
    },
    'pillar_roots': {
        'base': [salt.syspaths.BASE_PILLAR_ROOTS_DIR,
                 salt.syspaths.SPM_PILLAR_PATH]
    },
    'on_demand_ext_pillar': ['libvirt', 'virtkey'],
    'decrypt_pillar': [],
    'decrypt_pillar_delimiter': ':',
    'decrypt_pillar_default': 'gpg',
    'decrypt_pillar_renderers': ['gpg'],
    'thorium_interval': 0.5,
    'thorium_roots': {
        'base': [salt.syspaths.BASE_THORIUM_ROOTS_DIR],
        },
    'top_file_merging_strategy': 'merge',
    'env_order': [],
    'saltenv': None,
    'lock_saltenv': False,
    'pillarenv': None,
    'default_top': 'base',
    'file_client': 'local',

    # Update intervals
    'roots_update_interval': DEFAULT_INTERVAL,
    'azurefs_update_interval': DEFAULT_INTERVAL,
    'gitfs_update_interval': DEFAULT_INTERVAL,
    'hgfs_update_interval': DEFAULT_INTERVAL,
    'minionfs_update_interval': DEFAULT_INTERVAL,
    's3fs_update_interval': DEFAULT_INTERVAL,
    'svnfs_update_interval': DEFAULT_INTERVAL,

    'git_pillar_base': 'master',
    'git_pillar_branch': 'master',
    'git_pillar_env': '',
    'git_pillar_root': '',
    'git_pillar_ssl_verify': True,
    'git_pillar_global_lock': True,
    'git_pillar_user': '',
    'git_pillar_password': '',
    'git_pillar_insecure_auth': False,
    'git_pillar_privkey': '',
    'git_pillar_pubkey': '',
    'git_pillar_passphrase': '',
    'git_pillar_refspecs': _DFLT_REFSPECS,
    'git_pillar_includes': True,
    'git_pillar_verify_config': True,
    'gitfs_remotes': [],
    'gitfs_mountpoint': '',
    'gitfs_root': '',
    'gitfs_base': 'master',
    'gitfs_user': '',
    'gitfs_password': '',
    'gitfs_insecure_auth': False,
    'gitfs_privkey': '',
    'gitfs_pubkey': '',
    'gitfs_passphrase': '',
    'gitfs_env_whitelist': [],
    'gitfs_env_blacklist': [],
    'gitfs_saltenv_whitelist': [],
    'gitfs_saltenv_blacklist': [],
    'gitfs_global_lock': True,
    'gitfs_ssl_verify': True,
    'gitfs_saltenv': [],
    'gitfs_ref_types': ['branch', 'tag', 'sha'],
    'gitfs_refspecs': _DFLT_REFSPECS,
    'gitfs_disable_saltenv_mapping': False,
    'hgfs_remotes': [],
    'hgfs_mountpoint': '',
    'hgfs_root': '',
    'hgfs_base': 'default',
    'hgfs_branch_method': 'branches',
    'hgfs_env_whitelist': [],
    'hgfs_env_blacklist': [],
    'hgfs_saltenv_whitelist': [],
    'hgfs_saltenv_blacklist': [],
    'show_timeout': True,
    'show_jid': False,
    'unique_jid': False,
    'svnfs_remotes': [],
    'svnfs_mountpoint': '',
    'svnfs_root': '',
    'svnfs_trunk': 'trunk',
    'svnfs_branches': 'branches',
    'svnfs_tags': 'tags',
    'svnfs_env_whitelist': [],
    'svnfs_env_blacklist': [],
    'svnfs_saltenv_whitelist': [],
    'svnfs_saltenv_blacklist': [],
    'max_event_size': 1048576,
    'master_stats': False,
    'master_stats_event_iter': 60,
    'minionfs_env': 'base',
    'minionfs_mountpoint': '',
    'minionfs_whitelist': [],
    'minionfs_blacklist': [],
    'ext_pillar': [],
    'pillar_version': 2,
    'pillar_opts': False,
    'pillar_safe_render_error': True,
    'pillar_source_merging_strategy': 'smart',
    'pillar_merge_lists': False,
    'pillar_cache': False,
    'pillar_cache_ttl': 3600,
    'pillar_cache_backend': 'disk',
    'ping_on_rotate': False,
    'peer': {},
    'preserve_minion_cache': False,
    'syndic_master': 'masterofmasters',
    'syndic_failover': 'random',
    'syndic_forward_all_events': False,
    'syndic_log_file': os.path.join(salt.syspaths.LOGS_DIR, 'syndic'),
    'syndic_pidfile': os.path.join(salt.syspaths.PIDFILE_DIR, 'salt-syndic.pid'),
    'outputter_dirs': [],
    'runner_dirs': [],
    'utils_dirs': [],
    'client_acl_verify': True,
    'publisher_acl': {},
    'publisher_acl_blacklist': {},
    'sudo_acl': False,
    'external_auth': {},
    'token_expire': 43200,
    'token_expire_user_override': False,
    'permissive_acl': False,
    'keep_acl_in_token': False,
    'eauth_acl_module': '',
    'eauth_tokens': 'localfs',
    'extension_modules': os.path.join(salt.syspaths.CACHE_DIR, 'master', 'extmods'),
    'file_recv': False,
    'file_recv_max_size': 100,
    'file_buffer_size': 1048576,
    'file_ignore_regex': [],
    'file_ignore_glob': [],
    'fileserver_backend': ['roots'],
    'fileserver_followsymlinks': True,
    'fileserver_ignoresymlinks': False,
    'fileserver_limit_traversal': False,
    'fileserver_verify_config': True,
    'max_open_files': 100000,
    'hash_type': 'sha256',
    'conf_file': os.path.join(salt.syspaths.CONFIG_DIR, 'master'),
    'open_mode': False,
    'auto_accept': False,
    'renderer': 'yaml_jinja',
    'renderer_whitelist': [],
    'renderer_blacklist': [],
    'failhard': False,
    'state_top': 'top.sls',
    'state_top_saltenv': None,
    'master_tops': {},
    'order_masters': False,
    'job_cache': True,
    'ext_job_cache': '',
    'master_job_cache': 'local_cache',
    'job_cache_store_endtime': False,
    'minion_data_cache': True,
    'enforce_mine_cache': False,
    'ipc_mode': _DFLT_IPC_MODE,
    'ipc_write_buffer': _DFLT_IPC_WBUFFER,
    'ipv6': False,
    'tcp_master_pub_port': 4512,
    'tcp_master_pull_port': 4513,
    'tcp_master_publish_pull': 4514,
    'tcp_master_workers': 4515,
    'log_file': os.path.join(salt.syspaths.LOGS_DIR, 'master'),
    'log_level': 'warning',
    'log_level_logfile': None,
    'log_datefmt': _DFLT_LOG_DATEFMT,
    'log_datefmt_logfile': _DFLT_LOG_DATEFMT_LOGFILE,
    'log_fmt_console': _DFLT_LOG_FMT_CONSOLE,
    'log_fmt_logfile': _DFLT_LOG_FMT_LOGFILE,
    'log_granular_levels': {},
    'log_rotate_max_bytes': 0,
    'log_rotate_backup_count': 0,
    'pidfile': os.path.join(salt.syspaths.PIDFILE_DIR, 'salt-master.pid'),
    'publish_session': 86400,
    'range_server': 'range:80',
    'reactor': [],
    'reactor_refresh_interval': 60,
    'reactor_worker_threads': 10,
    'reactor_worker_hwm': 10000,
    'engines': [],
    'event_return': '',
    'event_return_queue': 0,
    'event_return_whitelist': [],
    'event_return_blacklist': [],
    'event_match_type': 'startswith',
    'runner_returns': True,
    'serial': 'msgpack',
    'test': False,
    'state_verbose': True,
    'state_output': 'full',
    'state_output_diff': False,
    'state_auto_order': True,
    'state_events': False,
    'state_aggregate': False,
    'search': '',
    'loop_interval': 60,
    'nodegroups': {},
    'ssh_list_nodegroups': {},
    'ssh_use_home_key': False,
    'cython_enable': False,
    'enable_gpu_grains': False,
    # XXX: Remove 'key_logfile' support in 2014.1.0
    'key_logfile': os.path.join(salt.syspaths.LOGS_DIR, 'key'),
    'verify_env': True,
    'permissive_pki_access': False,
    'key_pass': None,
    'signing_key_pass': None,
    'default_include': 'master.d/*.conf',
    'winrepo_dir': os.path.join(salt.syspaths.BASE_FILE_ROOTS_DIR, 'win', 'repo'),
    'winrepo_dir_ng': os.path.join(salt.syspaths.BASE_FILE_ROOTS_DIR, 'win', 'repo-ng'),
    'winrepo_cachefile': 'winrepo.p',
    'winrepo_remotes': ['https://github.com/saltstack/salt-winrepo.git'],
    'winrepo_remotes_ng': ['https://github.com/saltstack/salt-winrepo-ng.git'],
    'winrepo_branch': 'master',
    'winrepo_ssl_verify': True,
    'winrepo_user': '',
    'winrepo_password': '',
    'winrepo_insecure_auth': False,
    'winrepo_privkey': '',
    'winrepo_pubkey': '',
    'winrepo_passphrase': '',
    'winrepo_refspecs': _DFLT_REFSPECS,
    'syndic_wait': 5,
    'jinja_env': {},
    'jinja_sls_env': {},
    'jinja_lstrip_blocks': False,
    'jinja_trim_blocks': False,
    'tcp_keepalive': True,
    'tcp_keepalive_idle': 300,
    'tcp_keepalive_cnt': -1,
    'tcp_keepalive_intvl': -1,
    'sign_pub_messages': True,
    'keysize': 2048,
    'transport': 'zeromq',
    'gather_job_timeout': 10,
    'syndic_event_forward_timeout': 0.5,
    'syndic_jid_forward_cache_hwm': 100,
    'regen_thin': False,
    'ssh_passwd': '',
    'ssh_port': '22',
    'ssh_sudo': False,
    'ssh_sudo_user': '',
    'ssh_timeout': 60,
    'ssh_user': 'root',
    'ssh_scan_ports': '22',
    'ssh_scan_timeout': 0.01,
    'ssh_identities_only': False,
    'ssh_log_file': os.path.join(salt.syspaths.LOGS_DIR, 'ssh'),
    'ssh_config_file': os.path.join(salt.syspaths.HOME_DIR, '.ssh', 'config'),
    'master_floscript': os.path.join(FLO_DIR, 'master.flo'),
    'worker_floscript': os.path.join(FLO_DIR, 'worker.flo'),
    'maintenance_floscript': os.path.join(FLO_DIR, 'maint.flo'),
    'ioflo_verbose': 0,
    'ioflo_period': 0.01,
    'ioflo_realtime': True,
    'ioflo_console_logdir': '',
    'raet_port': 4506,
    'raet_alt_port': 4511,
    'raet_mutable': False,
    'raet_main': True,
    'raet_clear_remotes': False,
    'raet_clear_remote_masters': True,
    'raet_road_bufcnt': 2,
    'raet_lane_bufcnt': 100,
    'cluster_mode': False,
    'cluster_masters': [],
    'sqlite_queue_dir': os.path.join(salt.syspaths.CACHE_DIR, 'master', 'queues'),
    'queue_dirs': [],
    'cli_summary': False,
    'max_minions': 0,
    'master_sign_key_name': 'master_sign',
    'master_sign_pubkey': False,
    'master_pubkey_signature': 'master_pubkey_signature',
    'master_use_pubkey_signature': False,
    'zmq_filtering': False,
    'zmq_monitor': False,
    'con_cache': False,
    'rotate_aes_key': True,
    'cache_sreqs': True,
    'dummy_pub': False,
    'http_request_timeout': 1 * 60 * 60.0,  # 1 hour
    'http_max_body': 100 * 1024 * 1024 * 1024,  # 100GB
    'python2_bin': 'python2',
    'python3_bin': 'python3',
    'cache': 'localfs',
    'memcache_expire_seconds': 0,
    'memcache_max_items': 1024,
    'memcache_full_cleanup': False,
    'memcache_debug': False,
    'thin_extra_mods': '',
    'min_extra_mods': '',
    'ssl': None,
    'extmod_whitelist': {},
    'extmod_blacklist': {},
    'clean_dynamic_modules': True,
    'django_auth_path': '',
    'django_auth_settings': '',
    'allow_minion_key_revoke': True,
    'salt_cp_chunk_size': 98304,
    'require_minion_sign_messages': False,
    'drop_messages_signature_fail': False,
    'discovery': {
        'port': 4520,
        'mapping': {},
    },
    'schedule': {},
<<<<<<< HEAD
    'enable_ssh': False,
    'enable_ssh_minions': False,
=======
    'auth_events': True,
    'minion_data_cache_events': True,
>>>>>>> 2340f0b4
}


# ----- Salt Proxy Minion Configuration Defaults ----------------------------------->
# These are merged with DEFAULT_MINION_OPTS since many of them also apply here.
DEFAULT_PROXY_MINION_OPTS = {
    'conf_file': os.path.join(salt.syspaths.CONFIG_DIR, 'proxy'),
    'log_file': os.path.join(salt.syspaths.LOGS_DIR, 'proxy'),
    'add_proxymodule_to_opts': False,
    'proxy_merge_grains_in_module': True,
    'extension_modules': os.path.join(salt.syspaths.CACHE_DIR, 'proxy', 'extmods'),
    'append_minionid_config_dirs': ['cachedir', 'pidfile', 'default_include', 'extension_modules'],
    'default_include': 'proxy.d/*.conf',

    'proxy_merge_pillar_in_opts': False,
    'proxy_deep_merge_pillar_in_opts': False,
    'proxy_merge_pillar_in_opts_strategy': 'smart',

    'proxy_mines_pillar': True,

    # By default, proxies will preserve the connection.
    # If this option is set to False,
    # the connection with the remote dumb device
    # is closed after each command request.
    'proxy_always_alive': True,

    'proxy_keep_alive': True,  # by default will try to keep alive the connection
    'proxy_keep_alive_interval': 1,  # frequency of the proxy keepalive in minutes
    'pki_dir': os.path.join(salt.syspaths.CONFIG_DIR, 'pki', 'proxy'),
    'cachedir': os.path.join(salt.syspaths.CACHE_DIR, 'proxy'),
    'sock_dir': os.path.join(salt.syspaths.SOCK_DIR, 'proxy'),
}
# ----- Salt Cloud Configuration Defaults ----------------------------------->
DEFAULT_CLOUD_OPTS = {
    'verify_env': True,
    'default_include': 'cloud.conf.d/*.conf',
    # Global defaults
    'ssh_auth': '',
    'cachedir': os.path.join(salt.syspaths.CACHE_DIR, 'cloud'),
    'keysize': 4096,
    'os': '',
    'script': 'bootstrap-salt',
    'start_action': None,
    'enable_hard_maps': False,
    'delete_sshkeys': False,
    # Custom deploy scripts
    'deploy_scripts_search_path': 'cloud.deploy.d',
    # Logging defaults
    'log_file': os.path.join(salt.syspaths.LOGS_DIR, 'cloud'),
    'log_level': 'warning',
    'log_level_logfile': None,
    'log_datefmt': _DFLT_LOG_DATEFMT,
    'log_datefmt_logfile': _DFLT_LOG_DATEFMT_LOGFILE,
    'log_fmt_console': _DFLT_LOG_FMT_CONSOLE,
    'log_fmt_logfile': _DFLT_LOG_FMT_LOGFILE,
    'log_granular_levels': {},
    'log_rotate_max_bytes': 0,
    'log_rotate_backup_count': 0,
    'bootstrap_delay': None,
    'cache': 'localfs',
}

DEFAULT_API_OPTS = {
    # ----- Salt master settings overridden by Salt-API --------------------->
    'api_pidfile': os.path.join(salt.syspaths.PIDFILE_DIR, 'salt-api.pid'),
    'api_logfile': os.path.join(salt.syspaths.LOGS_DIR, 'api'),
    'rest_timeout': 300,
    # <---- Salt master settings overridden by Salt-API ----------------------
}

DEFAULT_SPM_OPTS = {
    # ----- Salt master settings overridden by SPM --------------------->
    'spm_conf_file': os.path.join(salt.syspaths.CONFIG_DIR, 'spm'),
    'formula_path': '/srv/spm/salt',
    'pillar_path': '/srv/spm/pillar',
    'reactor_path': '/srv/spm/reactor',
    'spm_logfile': os.path.join(salt.syspaths.LOGS_DIR, 'spm'),
    'spm_default_include': 'spm.d/*.conf',
    # spm_repos_config also includes a .d/ directory
    'spm_repos_config': '/etc/salt/spm.repos',
    'spm_cache_dir': os.path.join(salt.syspaths.CACHE_DIR, 'spm'),
    'spm_build_dir': '/srv/spm_build',
    'spm_build_exclude': ['CVS', '.hg', '.git', '.svn'],
    'spm_db': os.path.join(salt.syspaths.CACHE_DIR, 'spm', 'packages.db'),
    'cache': 'localfs',
    'spm_repo_dups': 'ignore',
    # If set, spm_node_type will be either master or minion, but they should
    # NOT be a default
    'spm_node_type': '',
    'spm_share_dir': os.path.join(salt.syspaths.SHARE_DIR, 'spm'),
    # <---- Salt master settings overridden by SPM ----------------------
}

VM_CONFIG_DEFAULTS = {
    'default_include': 'cloud.profiles.d/*.conf',
}

PROVIDER_CONFIG_DEFAULTS = {
    'default_include': 'cloud.providers.d/*.conf',
}
# <---- Salt Cloud Configuration Defaults ------------------------------------


def _validate_file_roots(file_roots):
    '''
    If the file_roots option has a key that is None then we will error out,
    just replace it with an empty list
    '''
    if not isinstance(file_roots, dict):
        log.warning('The file_roots parameter is not properly formatted,'
                    ' using defaults')
        return {'base': _expand_glob_path([salt.syspaths.BASE_FILE_ROOTS_DIR])}
    for saltenv, dirs in six.iteritems(file_roots):
        normalized_saltenv = six.text_type(saltenv)
        if normalized_saltenv != saltenv:
            file_roots[normalized_saltenv] = file_roots.pop(saltenv)
        if not isinstance(dirs, (list, tuple)):
            file_roots[normalized_saltenv] = []
        file_roots[normalized_saltenv] = \
                _expand_glob_path(file_roots[normalized_saltenv])
    return file_roots


def _expand_glob_path(file_roots):
    '''
    Applies shell globbing to a set of directories and returns
    the expanded paths
    '''
    unglobbed_path = []
    for path in file_roots:
        try:
            if glob.has_magic(path):
                unglobbed_path.extend(glob.glob(path))
            else:
                unglobbed_path.append(path)
        except Exception:
            unglobbed_path.append(path)
    return unglobbed_path


def _validate_opts(opts):
    '''
    Check that all of the types of values passed into the config are
    of the right types
    '''
    def format_multi_opt(valid_type):
        try:
            num_types = len(valid_type)
        except TypeError:
            # Bare type name won't have a length, return the name of the type
            # passed.
            return valid_type.__name__
        else:
            def get_types(types, type_tuple):
                for item in type_tuple:
                    if isinstance(item, tuple):
                        get_types(types, item)
                    else:
                        try:
                            types.append(item.__name__)
                        except AttributeError:
                            log.warning(
                                'Unable to interpret type %s while validating '
                                'configuration', item
                            )
            types = []
            get_types(types, valid_type)

            ret = ', '.join(types[:-1])
            ret += ' or ' + types[-1]
            return ret

    errors = []

    err = ('Key \'{0}\' with value {1} has an invalid type of {2}, a {3} is '
           'required for this value')
    for key, val in six.iteritems(opts):
        if key in VALID_OPTS:
            if val is None:
                if VALID_OPTS[key] is None:
                    continue
                else:
                    try:
                        if None in VALID_OPTS[key]:
                            continue
                    except TypeError:
                        # VALID_OPTS[key] is not iterable and not None
                        pass

            if isinstance(val, VALID_OPTS[key]):
                continue

            # We don't know what data type sdb will return at run-time so we
            # simply cannot check it for correctness here at start-time.
            if isinstance(val, six.string_types) and val.startswith('sdb://'):
                continue

            if hasattr(VALID_OPTS[key], '__call__'):
                try:
                    VALID_OPTS[key](val)
                    if isinstance(val, (list, dict)):
                        # We'll only get here if VALID_OPTS[key] is str or
                        # bool, and the passed value is a list/dict. Attempting
                        # to run int() or float() on a list/dict will raise an
                        # exception, but running str() or bool() on it will
                        # pass despite not being the correct type.
                        errors.append(
                            err.format(
                                key,
                                val,
                                type(val).__name__,
                                VALID_OPTS[key].__name__
                            )
                        )
                except (TypeError, ValueError):
                    errors.append(
                        err.format(key,
                                   val,
                                   type(val).__name__,
                                   VALID_OPTS[key].__name__)
                    )
                continue

            errors.append(
                err.format(key,
                           val,
                           type(val).__name__,
                           format_multi_opt(VALID_OPTS[key]))
            )

    # Convert list to comma-delimited string for 'return' config option
    if isinstance(opts.get('return'), list):
        opts['return'] = ','.join(opts['return'])

    # RAET on Windows uses 'win32file.CreateMailslot()' for IPC. Due to this,
    # sock_dirs must start with '\\.\mailslot\' and not contain any colons.
    # We don't expect the user to know this, so we will fix up their path for
    # them if it isn't compliant.
    if (salt.utils.platform.is_windows() and opts.get('transport') == 'raet' and
            'sock_dir' in opts and
            not opts['sock_dir'].startswith('\\\\.\\mailslot\\')):
        opts['sock_dir'] = (
                '\\\\.\\mailslot\\' + opts['sock_dir'].replace(':', ''))

    for error in errors:
        log.warning(error)
    if errors:
        return False
    return True


def _validate_ssh_minion_opts(opts):
    '''
    Ensure we're not using any invalid ssh_minion_opts. We want to make sure
    that the ssh_minion_opts does not override any pillar or fileserver options
    inherited from the master config. To add other items, modify the if
    statement in the for loop below.
    '''
    ssh_minion_opts = opts.get('ssh_minion_opts', {})
    if not isinstance(ssh_minion_opts, dict):
        log.error('Invalidly-formatted ssh_minion_opts')
        opts.pop('ssh_minion_opts')

    for opt_name in list(ssh_minion_opts):
        if re.match('^[a-z0-9]+fs_', opt_name, flags=re.IGNORECASE) \
                or 'pillar' in opt_name \
                or opt_name in ('fileserver_backend',):
            log.warning(
                '\'%s\' is not a valid ssh_minion_opts parameter, ignoring',
                opt_name
            )
            ssh_minion_opts.pop(opt_name)


def _append_domain(opts):
    '''
    Append a domain to the existing id if it doesn't already exist
    '''
    # Domain already exists
    if opts['id'].endswith(opts['append_domain']):
        return opts['id']
    # Trailing dot should mean an FQDN that is terminated, leave it alone.
    if opts['id'].endswith('.'):
        return opts['id']
    return '{0[id]}.{0[append_domain]}'.format(opts)


def _read_conf_file(path):
    '''
    Read in a config file from a given path and process it into a dictionary
    '''
    log.debug('Reading configuration from %s', path)
    with salt.utils.files.fopen(path, 'r') as conf_file:
        try:
            conf_opts = salt.utils.yaml.safe_load(conf_file) or {}
        except salt.utils.yaml.YAMLError as err:
            message = 'Error parsing configuration file: {0} - {1}'.format(path, err)
            log.error(message)
            raise salt.exceptions.SaltConfigurationError(message)

        # only interpret documents as a valid conf, not things like strings,
        # which might have been caused by invalid yaml syntax
        if not isinstance(conf_opts, dict):
            message = 'Error parsing configuration file: {0} - conf ' \
                      'should be a document, not {1}.'.format(path, type(conf_opts))
            log.error(message)
            raise salt.exceptions.SaltConfigurationError(message)

        # allow using numeric ids: convert int to string
        if 'id' in conf_opts:
            if not isinstance(conf_opts['id'], six.string_types):
                conf_opts['id'] = six.text_type(conf_opts['id'])
            else:
                conf_opts['id'] = sdecode(conf_opts['id'])
        for key, value in six.iteritems(conf_opts.copy()):
            if isinstance(value, six.text_type) and six.PY2:
                # We do not want unicode settings
                conf_opts[key] = value.encode('utf-8')
        return conf_opts


def _absolute_path(path, relative_to=None):
    '''
    Return an absolute path. In case ``relative_to`` is passed and ``path`` is
    not an absolute path, we try to prepend ``relative_to`` to ``path``and if
    that path exists, return that one
    '''

    if path and os.path.isabs(path):
        return path
    if path and relative_to is not None:
        _abspath = os.path.join(relative_to, path)
        if os.path.isfile(_abspath):
            log.debug(
                'Relative path \'%s\' converted to existing absolute path '
                '\'%s\'', path, _abspath
            )
            return _abspath
    return path


def load_config(path, env_var, default_path=None, exit_on_config_errors=True):
    '''
    Returns configuration dict from parsing either the file described by
    ``path`` or the environment variable described by ``env_var`` as YAML.
    '''
    if path is None:
        # When the passed path is None, we just want the configuration
        # defaults, not actually loading the whole configuration.
        return {}

    if default_path is None:
        # This is most likely not being used from salt, i.e., could be salt-cloud
        # or salt-api which have not yet migrated to the new default_path
        # argument. Let's issue a warning message that the environ vars won't
        # work.
        import inspect
        previous_frame = inspect.getframeinfo(inspect.currentframe().f_back)
        log.warning(
            "The function '%s()' defined in '%s' is not yet using the "
            "new 'default_path' argument to `salt.config.load_config()`. "
            "As such, the '%s' environment variable will be ignored",
            previous_frame.function, previous_frame.filename, env_var
        )
        # In this case, maintain old behavior
        default_path = DEFAULT_MASTER_OPTS['conf_file']

    # Default to the environment variable path, if it exists
    env_path = os.environ.get(env_var, path)
    if not env_path or not os.path.isfile(env_path):
        env_path = path
    # If non-default path from `-c`, use that over the env variable
    if path != default_path:
        env_path = path

    path = env_path

    # If the configuration file is missing, attempt to copy the template,
    # after removing the first header line.
    if not os.path.isfile(path):
        template = '{0}.template'.format(path)
        if os.path.isfile(template):
            log.debug('Writing %s based on %s', path, template)
            with salt.utils.files.fopen(path, 'w') as out:
                with salt.utils.files.fopen(template, 'r') as ifile:
                    ifile.readline()  # skip first line
                    out.write(ifile.read())

    opts = {}

    if salt.utils.validate.path.is_readable(path):
        try:
            opts = _read_conf_file(path)
            opts['conf_file'] = path
        except salt.exceptions.SaltConfigurationError as error:
            log.error(error)
            if exit_on_config_errors:
                sys.exit(salt.defaults.exitcodes.EX_GENERIC)
    else:
        log.debug('Missing configuration file: %s', path)

    return opts


def include_config(include, orig_path, verbose, exit_on_config_errors=False):
    '''
    Parses extra configuration file(s) specified in an include list in the
    main config file.
    '''
    # Protect against empty option

    if not include:
        return {}

    if orig_path is None:
        # When the passed path is None, we just want the configuration
        # defaults, not actually loading the whole configuration.
        return {}

    if isinstance(include, six.string_types):
        include = [include]

    configuration = {}
    for path in include:
        # Allow for includes like ~/foo
        path = os.path.expanduser(path)
        if not os.path.isabs(path):
            path = os.path.join(os.path.dirname(orig_path), path)

        # Catch situation where user typos path in configuration; also warns
        # for empty include directory (which might be by design)
        if len(glob.glob(path)) == 0:
            if verbose:
                log.warning(
                    'Warning parsing configuration file: "include" path/glob '
                    "'%s' matches no files", path
                )

        for fn_ in sorted(glob.glob(path)):
            log.debug('Including configuration from \'%s\'', fn_)
            try:
                opts = _read_conf_file(fn_)
            except salt.exceptions.SaltConfigurationError as error:
                log.error(error)
                if exit_on_config_errors:
                    sys.exit(salt.defaults.exitcodes.EX_GENERIC)
                else:
                    # Initialize default config if we wish to skip config errors
                    opts = {}
            schedule = opts.get('schedule', {})
            if schedule and 'schedule' in configuration:
                configuration['schedule'].update(schedule)
            include = opts.get('include', [])
            if include:
                opts.update(include_config(include, fn_, verbose))

            salt.utils.dictupdate.update(configuration, opts, True, True)

    return configuration


def prepend_root_dir(opts, path_options):
    '''
    Prepends the options that represent filesystem paths with value of the
    'root_dir' option.
    '''
    root_dir = os.path.abspath(opts['root_dir'])
    def_root_dir = salt.syspaths.ROOT_DIR.rstrip(os.sep)
    for path_option in path_options:
        if path_option in opts:
            path = opts[path_option]
            tmp_path_def_root_dir = None
            tmp_path_root_dir = None
            # When running testsuite, salt.syspaths.ROOT_DIR is often empty
            if path == def_root_dir or path.startswith(def_root_dir + os.sep):
                # Remove the default root dir prefix
                tmp_path_def_root_dir = path[len(def_root_dir):]
            if root_dir and (path == root_dir or
                             path.startswith(root_dir + os.sep)):
                # Remove the root dir prefix
                tmp_path_root_dir = path[len(root_dir):]
            if tmp_path_def_root_dir and not tmp_path_root_dir:
                # Just the default root dir matched
                path = tmp_path_def_root_dir
            elif tmp_path_root_dir and not tmp_path_def_root_dir:
                # Just the root dir matched
                path = tmp_path_root_dir
            elif tmp_path_def_root_dir and tmp_path_root_dir:
                # In this case both the default root dir and the override root
                # dir matched; this means that either
                # def_root_dir is a substring of root_dir or vice versa
                # We must choose the most specific path
                if def_root_dir in root_dir:
                    path = tmp_path_root_dir
                else:
                    path = tmp_path_def_root_dir
            elif os.path.isabs(path):
                # Absolute path (not default or overriden root_dir)
                # No prepending required
                continue
            # Prepending the root dir
            opts[path_option] = salt.utils.path.join(root_dir, path)


def insert_system_path(opts, paths):
    '''
    Inserts path into python path taking into consideration 'root_dir' option.
    '''
    if isinstance(paths, six.string_types):
        paths = [paths]
    for path in paths:
        path_options = {'path': path, 'root_dir': opts['root_dir']}
        prepend_root_dir(path_options, path_options)
        if (os.path.isdir(path_options['path'])
                and path_options['path'] not in sys.path):
            sys.path.insert(0, path_options['path'])


def minion_config(path,
                  env_var='SALT_MINION_CONFIG',
                  defaults=None,
                  cache_minion_id=False,
                  ignore_config_errors=True,
                  minion_id=None,
                  role='minion'):
    '''
    Reads in the minion configuration file and sets up special options

    This is useful for Minion-side operations, such as the
    :py:class:`~salt.client.Caller` class, and manually running the loader
    interface.

    .. code-block:: python

        import salt.config
        minion_opts = salt.config.minion_config('/etc/salt/minion')
    '''
    if defaults is None:
        defaults = DEFAULT_MINION_OPTS.copy()

    if not os.environ.get(env_var, None):
        # No valid setting was given using the configuration variable.
        # Lets see is SALT_CONFIG_DIR is of any use
        salt_config_dir = os.environ.get('SALT_CONFIG_DIR', None)
        if salt_config_dir:
            env_config_file_path = os.path.join(salt_config_dir, 'minion')
            if salt_config_dir and os.path.isfile(env_config_file_path):
                # We can get a configuration file using SALT_CONFIG_DIR, let's
                # update the environment with this information
                os.environ[env_var] = env_config_file_path

    overrides = load_config(path, env_var, DEFAULT_MINION_OPTS['conf_file'])
    default_include = overrides.get('default_include',
                                    defaults['default_include'])
    include = overrides.get('include', [])

    overrides.update(include_config(default_include, path, verbose=False,
                                    exit_on_config_errors=not ignore_config_errors))
    overrides.update(include_config(include, path, verbose=True,
                                    exit_on_config_errors=not ignore_config_errors))

    opts = apply_minion_config(overrides, defaults,
                               cache_minion_id=cache_minion_id,
                               minion_id=minion_id)
    opts['__role'] = role
    apply_sdb(opts)
    _validate_opts(opts)
    return opts


def proxy_config(path,
                 env_var='SALT_PROXY_CONFIG',
                 defaults=None,
                 cache_minion_id=False,
                 ignore_config_errors=True,
                 minion_id=None):
    '''
    Reads in the proxy minion configuration file and sets up special options

    This is useful for Minion-side operations, such as the
    :py:class:`~salt.client.Caller` class, and manually running the loader
    interface.

    .. code-block:: python

        import salt.config
        proxy_opts = salt.config.proxy_config('/etc/salt/proxy')
    '''
    if defaults is None:
        defaults = DEFAULT_MINION_OPTS.copy()

    defaults.update(DEFAULT_PROXY_MINION_OPTS)

    if not os.environ.get(env_var, None):
        # No valid setting was given using the configuration variable.
        # Lets see is SALT_CONFIG_DIR is of any use
        salt_config_dir = os.environ.get('SALT_CONFIG_DIR', None)
        if salt_config_dir:
            env_config_file_path = os.path.join(salt_config_dir, 'proxy')
            if salt_config_dir and os.path.isfile(env_config_file_path):
                # We can get a configuration file using SALT_CONFIG_DIR, let's
                # update the environment with this information
                os.environ[env_var] = env_config_file_path

    overrides = load_config(path, env_var, DEFAULT_PROXY_MINION_OPTS['conf_file'])
    default_include = overrides.get('default_include',
                                    defaults['default_include'])
    include = overrides.get('include', [])

    overrides.update(include_config(default_include, path, verbose=False,
                                    exit_on_config_errors=not ignore_config_errors))
    overrides.update(include_config(include, path, verbose=True,
                                    exit_on_config_errors=not ignore_config_errors))

    opts = apply_minion_config(overrides, defaults,
                               cache_minion_id=cache_minion_id,
                               minion_id=minion_id)
    apply_sdb(opts)
    _validate_opts(opts)
    return opts


def syndic_config(master_config_path,
                  minion_config_path,
                  master_env_var='SALT_MASTER_CONFIG',
                  minion_env_var='SALT_MINION_CONFIG',
                  minion_defaults=None,
                  master_defaults=None):

    if minion_defaults is None:
        minion_defaults = DEFAULT_MINION_OPTS

    if master_defaults is None:
        master_defaults = DEFAULT_MASTER_OPTS

    opts = {}
    master_opts = master_config(
        master_config_path, master_env_var, master_defaults
    )
    minion_opts = minion_config(
        minion_config_path, minion_env_var, minion_defaults
    )
    opts['_minion_conf_file'] = master_opts['conf_file']
    opts['_master_conf_file'] = minion_opts['conf_file']
    opts.update(master_opts)
    opts.update(minion_opts)
    syndic_opts = {
        '__role': 'syndic',
        'root_dir': opts.get('root_dir', salt.syspaths.ROOT_DIR),
        'pidfile': opts.get('syndic_pidfile', 'salt-syndic.pid'),
        'log_file': opts.get('syndic_log_file', 'salt-syndic.log'),
        'log_level': master_opts['log_level'],
        'id': minion_opts['id'],
        'pki_dir': minion_opts['pki_dir'],
        'master': opts['syndic_master'],
        'interface': master_opts['interface'],
        'master_port': int(
            opts.get(
                # The user has explicitly defined the syndic master port
                'syndic_master_port',
                opts.get(
                    # No syndic_master_port, grab master_port from opts
                    'master_port',
                    # No master_opts, grab from the provided minion defaults
                    minion_defaults.get(
                        'master_port',
                        # Not on the provided minion defaults, load from the
                        # static minion defaults
                        DEFAULT_MINION_OPTS['master_port']
                    )
                )
            )
        ),
        'user': opts.get('syndic_user', opts['user']),
        'sock_dir': os.path.join(
            opts['cachedir'], opts.get('syndic_sock_dir', opts['sock_dir'])
        ),
        'sock_pool_size': master_opts['sock_pool_size'],
        'cachedir': master_opts['cachedir'],
    }
    opts.update(syndic_opts)
    # Prepend root_dir to other paths
    prepend_root_dirs = [
        'pki_dir', 'key_dir', 'cachedir', 'pidfile', 'sock_dir', 'extension_modules',
        'autosign_file', 'autoreject_file', 'token_dir', 'autosign_grains_dir'
    ]
    for config_key in ('log_file', 'key_logfile', 'syndic_log_file'):
        # If this is not a URI and instead a local path
        if urlparse(opts.get(config_key, '')).scheme == '':
            prepend_root_dirs.append(config_key)
    prepend_root_dir(opts, prepend_root_dirs)
    return opts


def apply_sdb(opts, sdb_opts=None):
    '''
    Recurse for sdb:// links for opts
    '''
    # Late load of SDB to keep CLI light
    import salt.utils.sdb
    if sdb_opts is None:
        sdb_opts = opts
    if isinstance(sdb_opts, six.string_types) and sdb_opts.startswith('sdb://'):
        return salt.utils.sdb.sdb_get(sdb_opts, opts)
    elif isinstance(sdb_opts, dict):
        for key, value in six.iteritems(sdb_opts):
            if value is None:
                continue
            sdb_opts[key] = apply_sdb(opts, value)
    elif isinstance(sdb_opts, list):
        for key, value in enumerate(sdb_opts):
            if value is None:
                continue
            sdb_opts[key] = apply_sdb(opts, value)

    return sdb_opts


# ----- Salt Cloud Configuration Functions ---------------------------------->
def cloud_config(path, env_var='SALT_CLOUD_CONFIG', defaults=None,
                 master_config_path=None, master_config=None,
                 providers_config_path=None, providers_config=None,
                 profiles_config_path=None, profiles_config=None):
    '''
    Read in the Salt Cloud config and return the dict
    '''
    if path:
        config_dir = os.path.dirname(path)
    else:
        config_dir = salt.syspaths.CONFIG_DIR

    # Load the cloud configuration
    overrides = load_config(
        path,
        env_var,
        os.path.join(config_dir, 'cloud')
    )

    if defaults is None:
        defaults = DEFAULT_CLOUD_OPTS.copy()

    # Set defaults early to override Salt Master's default config values later
    defaults.update(overrides)
    overrides = defaults

    # Load cloud configuration from any default or provided includes
    overrides.update(
        salt.config.include_config(overrides['default_include'], path, verbose=False)
    )
    include = overrides.get('include', [])
    overrides.update(
        salt.config.include_config(include, path, verbose=True)
    )

    # The includes have been evaluated, let's see if master, providers and
    # profiles configuration settings have been included and if not, set the
    # default value
    if 'master_config' in overrides and master_config_path is None:
        # The configuration setting is being specified in the main cloud
        # configuration file
        master_config_path = overrides['master_config']
    elif 'master_config' not in overrides and not master_config \
            and not master_config_path:
        # The configuration setting is not being provided in the main cloud
        # configuration file, and
        master_config_path = os.path.join(config_dir, 'master')

    # Convert relative to absolute paths if necessary
    master_config_path = _absolute_path(master_config_path, config_dir)

    if 'providers_config' in overrides and providers_config_path is None:
        # The configuration setting is being specified in the main cloud
        # configuration file
        providers_config_path = overrides['providers_config']
    elif 'providers_config' not in overrides and not providers_config \
            and not providers_config_path:
        providers_config_path = os.path.join(config_dir, 'cloud.providers')

    # Convert relative to absolute paths if necessary
    providers_config_path = _absolute_path(providers_config_path, config_dir)

    if 'profiles_config' in overrides and profiles_config_path is None:
        # The configuration setting is being specified in the main cloud
        # configuration file
        profiles_config_path = overrides['profiles_config']
    elif 'profiles_config' not in overrides and not profiles_config \
            and not profiles_config_path:
        profiles_config_path = os.path.join(config_dir, 'cloud.profiles')

    # Convert relative to absolute paths if necessary
    profiles_config_path = _absolute_path(profiles_config_path, config_dir)

    # Prepare the deploy scripts search path
    deploy_scripts_search_path = overrides.get(
        'deploy_scripts_search_path',
        defaults.get('deploy_scripts_search_path', 'cloud.deploy.d')
    )
    if isinstance(deploy_scripts_search_path, six.string_types):
        deploy_scripts_search_path = [deploy_scripts_search_path]

    # Check the provided deploy scripts search path removing any non existing
    # entries.
    for idx, entry in enumerate(deploy_scripts_search_path[:]):
        if not os.path.isabs(entry):
            # Let's try adding the provided path's directory name turns the
            # entry into a proper directory
            entry = os.path.join(os.path.dirname(path), entry)

        if os.path.isdir(entry):
            # Path exists, let's update the entry (its path might have been
            # made absolute)
            deploy_scripts_search_path[idx] = entry
            continue

        # It's not a directory? Remove it from the search path
        deploy_scripts_search_path.pop(idx)

    # Add the built-in scripts directory to the search path (last resort)
    deploy_scripts_search_path.append(
        os.path.abspath(
            os.path.join(
                os.path.dirname(__file__),
                '..',
                'cloud',
                'deploy'
            )
        )
    )

    # Let's make the search path a tuple and add it to the overrides.
    overrides.update(
        deploy_scripts_search_path=tuple(deploy_scripts_search_path)
    )

    # Grab data from the 4 sources
    # 1st - Master config
    if master_config_path is not None and master_config is not None:
        raise salt.exceptions.SaltCloudConfigError(
            'Only pass `master_config` or `master_config_path`, not both.'
        )
    elif master_config_path is None and master_config is None:
        master_config = salt.config.master_config(
            overrides.get(
                # use the value from the cloud config file
                'master_config',
                # if not found, use the default path
                os.path.join(salt.syspaths.CONFIG_DIR, 'master')
            )
        )
    elif master_config_path is not None and master_config is None:
        master_config = salt.config.master_config(master_config_path)

    # cloud config has a separate cachedir
    del master_config['cachedir']

    # 2nd - salt-cloud configuration which was loaded before so we could
    # extract the master configuration file if needed.

    # Override master configuration with the salt cloud(current overrides)
    master_config.update(overrides)
    # We now set the overridden master_config as the overrides
    overrides = master_config

    if providers_config_path is not None and providers_config is not None:
        raise salt.exceptions.SaltCloudConfigError(
            'Only pass `providers_config` or `providers_config_path`, '
            'not both.'
        )
    elif providers_config_path is None and providers_config is None:
        providers_config_path = overrides.get(
            # use the value from the cloud config file
            'providers_config',
            # if not found, use the default path
            os.path.join(salt.syspaths.CONFIG_DIR, 'cloud.providers')
        )

    if profiles_config_path is not None and profiles_config is not None:
        raise salt.exceptions.SaltCloudConfigError(
            'Only pass `profiles_config` or `profiles_config_path`, not both.'
        )
    elif profiles_config_path is None and profiles_config is None:
        profiles_config_path = overrides.get(
            # use the value from the cloud config file
            'profiles_config',
            # if not found, use the default path
            os.path.join(salt.syspaths.CONFIG_DIR, 'cloud.profiles')
        )

    # Apply the salt-cloud configuration
    opts = apply_cloud_config(overrides, defaults)

    # 3rd - Include Cloud Providers
    if 'providers' in opts:
        if providers_config is not None:
            raise salt.exceptions.SaltCloudConfigError(
                'Do not mix the old cloud providers configuration with '
                'the passing a pre-configured providers configuration '
                'dictionary.'
            )

        if providers_config_path is not None:
            providers_confd = os.path.join(
                os.path.dirname(providers_config_path),
                'cloud.providers.d', '*'
            )

            if (os.path.isfile(providers_config_path) or
                    glob.glob(providers_confd)):
                raise salt.exceptions.SaltCloudConfigError(
                    'Do not mix the old cloud providers configuration with '
                    'the new one. The providers configuration should now go '
                    'in the file `{0}` or a separate `*.conf` file within '
                    '`cloud.providers.d/` which is relative to `{0}`.'.format(
                        os.path.join(salt.syspaths.CONFIG_DIR, 'cloud.providers')
                    )
                )
        # No exception was raised? It's the old configuration alone
        providers_config = opts['providers']

    elif providers_config_path is not None:
        # Load from configuration file, even if that files does not exist since
        # it will be populated with defaults.
        providers_config = cloud_providers_config(providers_config_path)

    # Let's assign back the computed providers configuration
    opts['providers'] = providers_config

    # 4th - Include VM profiles config
    if profiles_config is None:
        # Load profiles configuration from the provided file
        profiles_config = vm_profiles_config(profiles_config_path,
                                             providers_config)
    opts['profiles'] = profiles_config

    # recurse opts for sdb configs
    apply_sdb(opts)

    # prepend root_dir
    prepend_root_dirs = ['cachedir']
    prepend_root_dir(opts, prepend_root_dirs)

    # Return the final options
    return opts


def apply_cloud_config(overrides, defaults=None):
    '''
    Return a cloud config
    '''
    if defaults is None:
        defaults = DEFAULT_CLOUD_OPTS

    config = defaults.copy()
    if overrides:
        config.update(overrides)

    # If the user defined providers in salt cloud's main configuration file, we
    # need to take care for proper and expected format.
    if 'providers' in config:
        # Keep a copy of the defined providers
        providers = config['providers'].copy()
        # Reset the providers dictionary
        config['providers'] = {}
        # Populate the providers dictionary
        for alias, details in six.iteritems(providers):
            if isinstance(details, list):
                for detail in details:
                    if 'driver' not in detail:
                        raise salt.exceptions.SaltCloudConfigError(
                            'The cloud provider alias \'{0}\' has an entry '
                            'missing the required setting of \'driver\'.'.format(
                                alias
                            )
                        )

                    driver = detail['driver']

                    if ':' in driver:
                        # Weird, but...
                        alias, driver = driver.split(':')

                    if alias not in config['providers']:
                        config['providers'][alias] = {}

                    detail['provider'] = '{0}:{1}'.format(alias, driver)
                    config['providers'][alias][driver] = detail
            elif isinstance(details, dict):
                if 'driver' not in details:
                    raise salt.exceptions.SaltCloudConfigError(
                        'The cloud provider alias \'{0}\' has an entry '
                        'missing the required setting of \'driver\''.format(
                            alias
                        )
                    )

                driver = details['driver']

                if ':' in driver:
                    # Weird, but...
                    alias, driver = driver.split(':')
                if alias not in config['providers']:
                    config['providers'][alias] = {}

                details['provider'] = '{0}:{1}'.format(alias, driver)
                config['providers'][alias][driver] = details

    # Migrate old configuration
    config = old_to_new(config)

    return config


def old_to_new(opts):
    providers = (
        'AWS',
        'CLOUDSTACK',
        'DIGITALOCEAN',
        'EC2',
        'GOGRID',
        'IBMSCE',
        'JOYENT',
        'LINODE',
        'OPENSTACK',
        'PARALLELS'
        'RACKSPACE',
        'SALTIFY'
    )

    for provider in providers:

        provider_config = {}
        for opt, val in opts.items():
            if provider in opt:
                value = val
                name = opt.split('.', 1)[1]
                provider_config[name] = value

        lprovider = provider.lower()
        if provider_config:
            provider_config['provider'] = lprovider
            opts.setdefault('providers', {})
            # provider alias
            opts['providers'][lprovider] = {}
            # provider alias, provider driver
            opts['providers'][lprovider][lprovider] = provider_config
    return opts


def vm_profiles_config(path,
                       providers,
                       env_var='SALT_CLOUDVM_CONFIG',
                       defaults=None):
    '''
    Read in the salt cloud VM config file
    '''
    if defaults is None:
        defaults = VM_CONFIG_DEFAULTS

    overrides = salt.config.load_config(
        path, env_var, os.path.join(salt.syspaths.CONFIG_DIR, 'cloud.profiles')
    )

    default_include = overrides.get(
        'default_include', defaults['default_include']
    )
    include = overrides.get('include', [])

    overrides.update(
        salt.config.include_config(default_include, path, verbose=False)
    )
    overrides.update(
        salt.config.include_config(include, path, verbose=True)
    )
    return apply_vm_profiles_config(providers, overrides, defaults)


def apply_vm_profiles_config(providers, overrides, defaults=None):
    if defaults is None:
        defaults = VM_CONFIG_DEFAULTS

    config = defaults.copy()
    if overrides:
        config.update(overrides)

    vms = {}

    for key, val in six.iteritems(config):
        if key in ('conf_file', 'include', 'default_include', 'user'):
            continue
        if not isinstance(val, dict):
            raise salt.exceptions.SaltCloudConfigError(
                'The VM profiles configuration found in \'{0[conf_file]}\' is '
                'not in the proper format'.format(config)
            )
        val['profile'] = key
        vms[key] = val

    # Is any VM profile extending data!?
    for profile, details in six.iteritems(vms.copy()):
        if 'extends' not in details:
            if ':' in details['provider']:
                alias, driver = details['provider'].split(':')
                if alias not in providers or driver not in providers[alias]:
                    log.trace(
                        'The profile \'%s\' is defining \'%s\' '
                        'as the provider. Since there is no valid '
                        'configuration for that provider, the profile will be '
                        'removed from the available listing',
                        profile, details['provider']
                    )
                    vms.pop(profile)
                    continue

                if 'profiles' not in providers[alias][driver]:
                    providers[alias][driver]['profiles'] = {}
                providers[alias][driver]['profiles'][profile] = details

            if details['provider'] not in providers:
                log.trace(
                    'The profile \'%s\' is defining \'%s\' as the '
                    'provider. Since there is no valid configuration for '
                    'that provider, the profile will be removed from the '
                    'available listing', profile, details['provider']
                )
                vms.pop(profile)
                continue

            driver = next(iter(list(providers[details['provider']].keys())))
            providers[details['provider']][driver].setdefault(
                'profiles', {}).update({profile: details})
            details['provider'] = '{0[provider]}:{1}'.format(details, driver)
            vms[profile] = details

            continue

        extends = details.pop('extends')
        if extends not in vms:
            log.error(
                'The \'%s\' profile is trying to extend data from \'%s\' '
                'though \'%s\' is not defined in the salt profiles loaded '
                'data. Not extending and removing from listing!',
                profile, extends, extends
            )
            vms.pop(profile)
            continue

        extended = deepcopy(vms.get(extends))
        extended.pop('profile')
        # Merge extended configuration with base profile
        extended = salt.utils.dictupdate.update(extended, details)

        if ':' not in extended['provider']:
            if extended['provider'] not in providers:
                log.trace(
                    'The profile \'%s\' is defining \'%s\' as the '
                    'provider. Since there is no valid configuration for '
                    'that provider, the profile will be removed from the '
                    'available listing', profile, extended['provider']
                )
                vms.pop(profile)
                continue

            driver = next(iter(list(providers[extended['provider']].keys())))
            providers[extended['provider']][driver].setdefault(
                'profiles', {}).update({profile: extended})

            extended['provider'] = '{0[provider]}:{1}'.format(extended, driver)
        else:
            alias, driver = extended['provider'].split(':')
            if alias not in providers or driver not in providers[alias]:
                log.trace(
                    'The profile \'%s\' is defining \'%s\' as '
                    'the provider. Since there is no valid configuration '
                    'for that provider, the profile will be removed from '
                    'the available listing', profile, extended['provider']
                )
                vms.pop(profile)
                continue

            providers[alias][driver].setdefault('profiles', {}).update(
                {profile: extended}
            )

        # Update the profile's entry with the extended data
        vms[profile] = extended

    return vms


def cloud_providers_config(path,
                           env_var='SALT_CLOUD_PROVIDERS_CONFIG',
                           defaults=None):
    '''
    Read in the salt cloud providers configuration file
    '''
    if defaults is None:
        defaults = PROVIDER_CONFIG_DEFAULTS

    overrides = salt.config.load_config(
        path, env_var, os.path.join(salt.syspaths.CONFIG_DIR, 'cloud.providers')
    )

    default_include = overrides.get(
        'default_include', defaults['default_include']
    )
    include = overrides.get('include', [])

    overrides.update(
        salt.config.include_config(default_include, path, verbose=False)
    )
    overrides.update(
        salt.config.include_config(include, path, verbose=True)
    )
    return apply_cloud_providers_config(overrides, defaults)


def apply_cloud_providers_config(overrides, defaults=None):
    '''
    Apply the loaded cloud providers configuration.
    '''
    if defaults is None:
        defaults = PROVIDER_CONFIG_DEFAULTS

    config = defaults.copy()
    if overrides:
        config.update(overrides)

    # Is the user still using the old format in the new configuration file?!
    for name, settings in six.iteritems(config.copy()):
        if '.' in name:
            log.warning(
                'Please switch to the new providers configuration syntax'
            )

            # Let's help out and migrate the data
            config = old_to_new(config)

            # old_to_new will migrate the old data into the 'providers' key of
            # the config dictionary. Let's map it correctly
            for prov_name, prov_settings in six.iteritems(config.pop('providers')):
                config[prov_name] = prov_settings
            break

    providers = {}
    ext_count = 0
    for key, val in six.iteritems(config):
        if key in ('conf_file', 'include', 'default_include', 'user'):
            continue

        if not isinstance(val, (list, tuple)):
            val = [val]
        else:
            # Need to check for duplicate cloud provider entries per "alias" or
            # we won't be able to properly reference it.
            handled_providers = set()
            for details in val:
                if 'driver' not in details:
                    if 'extends' not in details:
                        log.error(
                            'Please check your cloud providers configuration. '
                            'There\'s no \'driver\' nor \'extends\' definition '
                            'referenced.'
                        )
                    continue

                if details['driver'] in handled_providers:
                    log.error(
                        'You can only have one entry per cloud provider. For '
                        'example, if you have a cloud provider configuration '
                        'section named, \'production\', you can only have a '
                        'single entry for EC2, Joyent, Openstack, and so '
                        'forth.'
                    )
                    raise salt.exceptions.SaltCloudConfigError(
                        'The cloud provider alias \'{0}\' has multiple entries '
                        'for the \'{1[driver]}\' driver.'.format(key, details)
                    )
                handled_providers.add(details['driver'])

        for entry in val:

            if 'driver' not in entry:
                entry['driver'] = '-only-extendable-{0}'.format(ext_count)
                ext_count += 1

            if key not in providers:
                providers[key] = {}

            provider = entry['driver']
            if provider not in providers[key]:
                providers[key][provider] = entry

    # Is any provider extending data!?
    while True:
        keep_looping = False
        for provider_alias, entries in six.iteritems(providers.copy()):
            for driver, details in six.iteritems(entries):
                # Set a holder for the defined profiles
                providers[provider_alias][driver]['profiles'] = {}

                if 'extends' not in details:
                    continue

                extends = details.pop('extends')

                if ':' in extends:
                    alias, provider = extends.split(':')
                    if alias not in providers:
                        raise salt.exceptions.SaltCloudConfigError(
                            'The \'{0}\' cloud provider entry in \'{1}\' is '
                            'trying to extend data from \'{2}\' though '
                            '\'{2}\' is not defined in the salt cloud '
                            'providers loaded data.'.format(
                                details['driver'],
                                provider_alias,
                                alias
                            )
                        )

                    if provider not in providers.get(alias):
                        raise salt.exceptions.SaltCloudConfigError(
                            'The \'{0}\' cloud provider entry in \'{1}\' is '
                            'trying to extend data from \'{2}:{3}\' though '
                            '\'{3}\' is not defined in \'{1}\''.format(
                                details['driver'],
                                provider_alias,
                                alias,
                                provider
                            )
                        )
                    details['extends'] = '{0}:{1}'.format(alias, provider)
                    # change provider details '-only-extendable-' to extended
                    # provider name
                    details['driver'] = provider
                elif providers.get(extends):
                    raise salt.exceptions.SaltCloudConfigError(
                        'The \'{0}\' cloud provider entry in \'{1}\' is '
                        'trying to extend from \'{2}\' and no provider was '
                        'specified. Not extending!'.format(
                            details['driver'], provider_alias, extends
                        )
                    )
                elif extends not in providers:
                    raise salt.exceptions.SaltCloudConfigError(
                        'The \'{0}\' cloud provider entry in \'{1}\' is '
                        'trying to extend data from \'{2}\' though \'{2}\' '
                        'is not defined in the salt cloud providers loaded '
                        'data.'.format(
                            details['driver'], provider_alias, extends
                        )
                    )
                else:
                    if driver in providers.get(extends):
                        details['extends'] = '{0}:{1}'.format(extends, driver)
                    elif '-only-extendable-' in providers.get(extends):
                        details['extends'] = '{0}:{1}'.format(
                            extends, '-only-extendable-{0}'.format(ext_count)
                        )
                    else:
                        # We're still not aware of what we're trying to extend
                        # from. Let's try on next iteration
                        details['extends'] = extends
                        keep_looping = True
        if not keep_looping:
            break

    while True:
        # Merge provided extends
        keep_looping = False
        for alias, entries in six.iteritems(providers.copy()):
            for driver, details in six.iteritems(entries):

                if 'extends' not in details:
                    # Extends resolved or non existing, continue!
                    continue

                if 'extends' in details['extends']:
                    # Since there's a nested extends, resolve this one in the
                    # next iteration
                    keep_looping = True
                    continue

                # Let's get a reference to what we're supposed to extend
                extends = details.pop('extends')
                # Split the setting in (alias, driver)
                ext_alias, ext_driver = extends.split(':')
                # Grab a copy of what should be extended
                extended = providers.get(ext_alias).get(ext_driver).copy()
                # Merge the data to extend with the details
                extended = salt.utils.dictupdate.update(extended, details)
                # Update the providers dictionary with the merged data
                providers[alias][driver] = extended
                # Update name of the driver, now that it's populated with extended information
                if driver.startswith('-only-extendable-'):
                    providers[alias][ext_driver] = providers[alias][driver]
                    # Delete driver with old name to maintain dictionary size
                    del providers[alias][driver]

        if not keep_looping:
            break

    # Now clean up any providers entry that was just used to be a data tree to
    # extend from
    for provider_alias, entries in six.iteritems(providers.copy()):
        for driver, details in six.iteritems(entries.copy()):
            if not driver.startswith('-only-extendable-'):
                continue

            log.info(
                "There's at least one cloud driver under the '%s' "
                'cloud provider alias which does not have the required '
                "'driver' setting. Removing it from the available "
                'providers listing.', provider_alias
            )
            providers[provider_alias].pop(driver)

        if not providers[provider_alias]:
            providers.pop(provider_alias)

    return providers


def get_cloud_config_value(name, vm_, opts, default=None, search_global=True):
    '''
    Search and return a setting in a known order:

        1. In the virtual machine's configuration
        2. In the virtual machine's profile configuration
        3. In the virtual machine's provider configuration
        4. In the salt cloud configuration if global searching is enabled
        5. Return the provided default
    '''

    # As a last resort, return the default
    value = default

    if search_global is True and opts.get(name, None) is not None:
        # The setting name exists in the cloud(global) configuration
        value = deepcopy(opts[name])

    if vm_ and name:
        # Let's get the value from the profile, if present
        if 'profile' in vm_ and vm_['profile'] is not None:
            if name in opts['profiles'][vm_['profile']]:
                if isinstance(value, dict):
                    value.update(opts['profiles'][vm_['profile']][name].copy())
                else:
                    value = deepcopy(opts['profiles'][vm_['profile']][name])

        # Let's get the value from the provider, if present.
        if ':' in vm_['driver']:
            # The provider is defined as <provider-alias>:<driver-name>
            alias, driver = vm_['driver'].split(':')
            if alias in opts['providers'] and \
                    driver in opts['providers'][alias]:
                details = opts['providers'][alias][driver]
                if name in details:
                    if isinstance(value, dict):
                        value.update(details[name].copy())
                    else:
                        value = deepcopy(details[name])
        elif len(opts['providers'].get(vm_['driver'], ())) > 1:
            # The provider is NOT defined as <provider-alias>:<driver-name>
            # and there's more than one entry under the alias.
            # WARN the user!!!!
            log.error(
                "The '%s' cloud provider definition has more than one "
                'entry. Your VM configuration should be specifying the '
                "provider as 'driver: %s:<driver-engine>'. Since "
                "it's not, we're returning the first definition which "
                'might not be what you intended.',
                vm_['driver'], vm_['driver']
            )

        if vm_['driver'] in opts['providers']:
            # There's only one driver defined for this provider. This is safe.
            alias_defs = opts['providers'].get(vm_['driver'])
            provider_driver_defs = alias_defs[next(iter(list(alias_defs.keys())))]
            if name in provider_driver_defs:
                # The setting name exists in the VM's provider configuration.
                # Return it!
                if isinstance(value, dict):
                    value.update(provider_driver_defs[name].copy())
                else:
                    value = deepcopy(provider_driver_defs[name])

    if name and vm_ and name in vm_:
        # The setting name exists in VM configuration.
        if isinstance(vm_[name], types.GeneratorType):
            value = next(vm_[name], '')
        else:
            if isinstance(value, dict):
                value.update(vm_[name].copy())
            else:
                value = deepcopy(vm_[name])

    return value


def is_provider_configured(opts, provider, required_keys=(), log_message=True):
    '''
    Check and return the first matching and fully configured cloud provider
    configuration.
    '''
    if ':' in provider:
        alias, driver = provider.split(':')
        if alias not in opts['providers']:
            return False
        if driver not in opts['providers'][alias]:
            return False
        for key in required_keys:
            if opts['providers'][alias][driver].get(key, None) is None:
                if log_message is True:
                    # There's at least one require configuration key which is not
                    # set.
                    log.warning(
                        "The required '%s' configuration setting is missing "
                        "from the '%s' driver, which is configured under the "
                        "'%s' alias.", key, provider, alias
                    )
                return False
        # If we reached this far, there's a properly configured provider.
        # Return it!
        return opts['providers'][alias][driver]

    for alias, drivers in six.iteritems(opts['providers']):
        for driver, provider_details in six.iteritems(drivers):
            if driver != provider:
                continue

            # If we reached this far, we have a matching provider, let's see if
            # all required configuration keys are present and not None.
            skip_provider = False
            for key in required_keys:
                if provider_details.get(key, None) is None:
                    if log_message is True:
                        # This provider does not include all necessary keys,
                        # continue to next one.
                        log.warning(
                            "The required '%s' configuration setting is "
                            "missing from the '%s' driver, which is configured "
                            "under the '%s' alias.", key, provider, alias
                        )
                    skip_provider = True
                    break

            if skip_provider:
                continue

            # If we reached this far, the provider included all required keys
            return provider_details

    # If we reached this point, the provider is not configured.
    return False


def is_profile_configured(opts, provider, profile_name, vm_=None):
    '''
    Check if the requested profile contains the minimum required parameters for
    a profile.

    Required parameters include image and provider for all drivers, while some
    drivers also require size keys.

    .. versionadded:: 2015.8.0
    '''
    # Standard dict keys required by all drivers.
    required_keys = ['provider']
    alias, driver = provider.split(':')

    # Most drivers need an image to be specified, but some do not.
    non_image_drivers = ['nova', 'virtualbox', 'libvirt', 'softlayer', 'oneandone']

    # Most drivers need a size, but some do not.
    non_size_drivers = ['opennebula', 'parallels', 'proxmox', 'scaleway',
                        'softlayer', 'softlayer_hw', 'vmware', 'vsphere',
                        'virtualbox', 'profitbricks', 'libvirt', 'oneandone']

    provider_key = opts['providers'][alias][driver]
    profile_key = opts['providers'][alias][driver]['profiles'][profile_name]

    # If cloning on Linode, size and image are not necessary.
    # They are obtained from the to-be-cloned VM.
    if driver == 'linode' and profile_key.get('clonefrom', False):
        non_image_drivers.append('linode')
        non_size_drivers.append('linode')
    elif driver == 'gce' and 'sourceImage' in six.text_type(vm_.get('ex_disks_gce_struct')):
        non_image_drivers.append('gce')

    # If cloning on VMware, specifying image is not necessary.
    if driver == 'vmware' and 'image' not in list(profile_key.keys()):
        non_image_drivers.append('vmware')

    if driver not in non_image_drivers:
        required_keys.append('image')
        if driver == 'vmware':
            required_keys.append('datastore')
    elif driver in ['linode', 'virtualbox']:
        required_keys.append('clonefrom')
    elif driver == 'nova':
        nova_image_keys = ['image', 'block_device_mapping', 'block_device', 'boot_volume']
        if not any([key in provider_key for key in nova_image_keys]) and not any([key in profile_key for key in nova_image_keys]):
            required_keys.extend(nova_image_keys)

    if driver not in non_size_drivers:
        required_keys.append('size')

    # Check if required fields are supplied in the provider config. If they
    # are present, remove it from the required_keys list.
    for item in list(required_keys):
        if item in provider_key:
            required_keys.remove(item)

    # If a vm_ dict was passed in, use that information to get any other configs
    # that we might have missed thus far, such as a option provided in a map file.
    if vm_:
        for item in list(required_keys):
            if item in vm_:
                required_keys.remove(item)

    # Check for remaining required parameters in the profile config.
    for item in required_keys:
        if profile_key.get(item, None) is None:
            # There's at least one required configuration item which is not set.
            log.error(
                "The required '%s' configuration setting is missing from "
                "the '%s' profile, which is configured under the '%s' alias.",
                item, profile_name, alias
            )
            return False

    return True


def check_driver_dependencies(driver, dependencies):
    '''
    Check if the driver's dependencies are available.

    .. versionadded:: 2015.8.0

    driver
        The name of the driver.

    dependencies
        The dictionary of dependencies to check.
    '''
    ret = True
    for key, value in six.iteritems(dependencies):
        if value is False:
            log.warning(
                "Missing dependency: '%s'. The %s driver requires "
                "'%s' to be installed.", key, key, driver
            )
            ret = False

    return ret

# <---- Salt Cloud Configuration Functions -----------------------------------


def _cache_id(minion_id, cache_file):
    '''
    Helper function, writes minion id to a cache file.
    '''
    path = os.path.dirname(cache_file)
    try:
        if not os.path.isdir(path):
            os.makedirs(path)
    except OSError as exc:
        # Handle race condition where dir is created after os.path.isdir check
        if os.path.isdir(path):
            pass
        else:
            log.error('Failed to create dirs to minion_id file: %s', exc)

    try:
        with salt.utils.files.fopen(cache_file, 'w') as idf:
            idf.write(minion_id)
    except (IOError, OSError) as exc:
        log.error('Could not cache minion ID: %s', exc)


def call_id_function(opts):
    '''
    Evaluate the function that determines the ID if the 'id_function'
    option is set and return the result
    '''
    if opts.get('id'):
        return opts['id']

    # Import 'salt.loader' here to avoid a circular dependency
    import salt.loader as loader

    if isinstance(opts['id_function'], six.string_types):
        mod_fun = opts['id_function']
        fun_kwargs = {}
    elif isinstance(opts['id_function'], dict):
        mod_fun, fun_kwargs = six.next(six.iteritems(opts['id_function']))
        if fun_kwargs is None:
            fun_kwargs = {}
    else:
        log.error('\'id_function\' option is neither a string nor a dictionary')
        sys.exit(salt.defaults.exitcodes.EX_GENERIC)

    # split module and function and try loading the module
    mod, fun = mod_fun.split('.')
    if not opts.get('grains'):
        # Get grains for use by the module
        opts['grains'] = loader.grains(opts)

    try:
        id_mod = loader.raw_mod(opts, mod, fun)
        if not id_mod:
            raise KeyError
        # we take whatever the module returns as the minion ID
        newid = id_mod[mod_fun](**fun_kwargs)
        if not isinstance(newid, six.string_types) or not newid:
            log.error(
                'Function %s returned value "%s" of type %s instead of string',
                mod_fun, newid, type(newid)
            )
            sys.exit(salt.defaults.exitcodes.EX_GENERIC)
        log.info('Evaluated minion ID from module: %s', mod_fun)
        return newid
    except TypeError:
        log.error(
            'Function arguments %s are incorrect for function %s',
            fun_kwargs, mod_fun
        )
        sys.exit(salt.defaults.exitcodes.EX_GENERIC)
    except KeyError:
        log.error('Failed to load module %s', mod_fun)
        sys.exit(salt.defaults.exitcodes.EX_GENERIC)


def get_id(opts, cache_minion_id=False):
    '''
    Guess the id of the minion.

    If CONFIG_DIR/minion_id exists, use the cached minion ID from that file.
    If no minion id is configured, use multiple sources to find a FQDN.
    If no FQDN is found you may get an ip address.

    Returns two values: the detected ID, and a boolean value noting whether or
    not an IP address is being used for the ID.
    '''
    if opts['root_dir'] is None:
        root_dir = salt.syspaths.ROOT_DIR
    else:
        root_dir = opts['root_dir']

    config_dir = salt.syspaths.CONFIG_DIR
    if config_dir.startswith(salt.syspaths.ROOT_DIR):
        config_dir = config_dir.split(salt.syspaths.ROOT_DIR, 1)[-1]

    # Check for cached minion ID
    id_cache = os.path.join(root_dir,
                            config_dir.lstrip(os.path.sep),
                            'minion_id')

    if opts.get('minion_id_caching', True):
        try:
            with salt.utils.files.fopen(id_cache) as idf:
                name = idf.readline().strip()
                bname = salt.utils.stringutils.to_bytes(name)
                if bname.startswith(codecs.BOM):  # Remove BOM if exists
                    name = salt.utils.stringutils.to_str(bname.replace(codecs.BOM, '', 1))
            if name and name != 'localhost':
                log.debug('Using cached minion ID from %s: %s', id_cache, name)
                return name, False
        except (IOError, OSError):
            pass
    if '__role' in opts and opts.get('__role') == 'minion':
        log.debug(
            'Guessing ID. The id can be explicitly set in %s',
            os.path.join(salt.syspaths.CONFIG_DIR, 'minion')
        )

    if opts.get('id_function'):
        newid = call_id_function(opts)
    else:
        newid = salt.utils.network.generate_minion_id()

    if opts.get('minion_id_lowercase'):
        newid = newid.lower()
        log.debug('Changed minion id %s to lowercase.', newid)
    if '__role' in opts and opts.get('__role') == 'minion':
        if opts.get('id_function'):
            log.debug(
                'Found minion id from external function %s: %s',
                opts['id_function'], newid
            )
        else:
            log.debug('Found minion id from generate_minion_id(): %s', newid)
    if cache_minion_id and opts.get('minion_id_caching', True):
        _cache_id(newid, id_cache)
    is_ipv4 = salt.utils.network.is_ipv4(newid)
    return newid, is_ipv4


def _update_ssl_config(opts):
    '''
    Resolves string names to integer constant in ssl configuration.
    '''
    if opts['ssl'] in (None, False):
        opts['ssl'] = None
        return
    if opts['ssl'] is True:
        opts['ssl'] = {}
        return
    import ssl
    for key, prefix in (('cert_reqs', 'CERT_'),
                        ('ssl_version', 'PROTOCOL_')):
        val = opts['ssl'].get(key)
        if val is None:
            continue
        if not isinstance(val, six.string_types) or not val.startswith(prefix) or not hasattr(ssl, val):
            message = 'SSL option \'{0}\' must be set to one of the following values: \'{1}\'.' \
                    .format(key, '\', \''.join([val for val in dir(ssl) if val.startswith(prefix)]))
            log.error(message)
            raise salt.exceptions.SaltConfigurationError(message)
        opts['ssl'][key] = getattr(ssl, val)


def _adjust_log_file_override(overrides, default_log_file):
    '''
    Adjusts the log_file based on the log_dir override
    '''
    if overrides.get('log_dir'):
        # Adjust log_file if a log_dir override is introduced
        if overrides.get('log_file'):
            if not os.path.abspath(overrides['log_file']):
                # Prepend log_dir if log_file is relative
                overrides['log_file'] = os.path.join(overrides['log_dir'],
                                                     overrides['log_file'])
        else:
            # Create the log_file override
            overrides['log_file'] = \
                os.path.join(overrides['log_dir'],
                             os.path.basename(default_log_file))


def apply_minion_config(overrides=None,
                        defaults=None,
                        cache_minion_id=False,
                        minion_id=None):
    '''
    Returns minion configurations dict.
    '''
    if defaults is None:
        defaults = DEFAULT_MINION_OPTS

    opts = defaults.copy()
    opts['__role'] = 'minion'
    _adjust_log_file_override(overrides, defaults['log_file'])
    if overrides:
        opts.update(overrides)

    if 'environment' in opts:
        if 'saltenv' in opts:
            log.warning(
                'The \'saltenv\' and \'environment\' minion config options '
                'cannot both be used. Ignoring \'environment\' in favor of '
                '\'saltenv\'.',
            )
            # Set environment to saltenv in case someone's custom module is
            # refrencing __opts__['environment']
            opts['environment'] = opts['saltenv']
        else:
            log.warning(
                'The \'environment\' minion config option has been renamed '
                'to \'saltenv\'. Using %s as the \'saltenv\' config value.',
                opts['environment']
            )
            opts['saltenv'] = opts['environment']

    for idx, val in enumerate(opts['fileserver_backend']):
        if val in ('git', 'hg', 'svn', 'minion'):
            new_val = val + 'fs'
            log.debug(
                'Changed %s to %s in minion opts\' fileserver_backend list',
                val, new_val
            )
            opts['fileserver_backend'][idx] = new_val

    opts['__cli'] = os.path.basename(sys.argv[0])

    # No ID provided. Will getfqdn save us?
    using_ip_for_id = False
    if not opts.get('id'):
        if minion_id:
            opts['id'] = minion_id
        else:
            opts['id'], using_ip_for_id = get_id(
                    opts,
                    cache_minion_id=cache_minion_id)

    # it does not make sense to append a domain to an IP based id
    if not using_ip_for_id and 'append_domain' in opts:
        opts['id'] = _append_domain(opts)

    for directory in opts.get('append_minionid_config_dirs', []):
        if directory in ('pki_dir', 'cachedir', 'extension_modules'):
            newdirectory = os.path.join(opts[directory], opts['id'])
            opts[directory] = newdirectory
        elif directory == 'default_include' and directory in opts:
            include_dir = os.path.dirname(opts[directory])
            new_include_dir = os.path.join(include_dir,
                                           opts['id'],
                                           os.path.basename(opts[directory]))
            opts[directory] = new_include_dir

    # pidfile can be in the list of append_minionid_config_dirs, but pidfile
    # is the actual path with the filename, not a directory.
    if 'pidfile' in opts.get('append_minionid_config_dirs', []):
        newpath_list = os.path.split(opts['pidfile'])
        opts['pidfile'] = os.path.join(newpath_list[0], 'salt', opts['id'], newpath_list[1])

    if len(opts['sock_dir']) > len(opts['cachedir']) + 10:
        opts['sock_dir'] = os.path.join(opts['cachedir'], '.salt-unix')

    # Enabling open mode requires that the value be set to True, and
    # nothing else!
    opts['open_mode'] = opts['open_mode'] is True
    opts['file_roots'] = _validate_file_roots(opts['file_roots'])
    opts['pillar_roots'] = _validate_file_roots(opts['pillar_roots'])
    # Make sure ext_mods gets set if it is an untrue value
    # (here to catch older bad configs)
    opts['extension_modules'] = (
        opts.get('extension_modules') or
        os.path.join(opts['cachedir'], 'extmods')
    )
    # Set up the utils_dirs location from the extension_modules location
    opts['utils_dirs'] = (
        opts.get('utils_dirs') or
        [os.path.join(opts['extension_modules'], 'utils')]
    )

    # Insert all 'utils_dirs' directories to the system path
    insert_system_path(opts, opts['utils_dirs'])

    # Prepend root_dir to other paths
    prepend_root_dirs = [
        'pki_dir', 'cachedir', 'sock_dir', 'extension_modules', 'pidfile',
    ]

    # These can be set to syslog, so, not actual paths on the system
    for config_key in ('log_file', 'key_logfile'):
        if urlparse(opts.get(config_key, '')).scheme == '':
            prepend_root_dirs.append(config_key)

    prepend_root_dir(opts, prepend_root_dirs)

    # if there is no beacons option yet, add an empty beacons dict
    if 'beacons' not in opts:
        opts['beacons'] = {}

    if (overrides or {}).get('ipc_write_buffer', '') == 'dynamic':
        opts['ipc_write_buffer'] = _DFLT_IPC_WBUFFER
    if 'ipc_write_buffer' not in overrides:
        opts['ipc_write_buffer'] = 0

    # Make sure hash_type is lowercase
    opts['hash_type'] = opts['hash_type'].lower()

    # Check and update TLS/SSL configuration
    _update_ssl_config(opts)

    return opts


def master_config(path, env_var='SALT_MASTER_CONFIG', defaults=None, exit_on_config_errors=False):
    '''
    Reads in the master configuration file and sets up default options

    This is useful for running the actual master daemon. For running
    Master-side client interfaces that need the master opts see
    :py:func:`salt.client.client_config`.
    '''
    if defaults is None:
        defaults = DEFAULT_MASTER_OPTS

    if not os.environ.get(env_var, None):
        # No valid setting was given using the configuration variable.
        # Lets see is SALT_CONFIG_DIR is of any use
        salt_config_dir = os.environ.get('SALT_CONFIG_DIR', None)
        if salt_config_dir:
            env_config_file_path = os.path.join(salt_config_dir, 'master')
            if salt_config_dir and os.path.isfile(env_config_file_path):
                # We can get a configuration file using SALT_CONFIG_DIR, let's
                # update the environment with this information
                os.environ[env_var] = env_config_file_path

    overrides = load_config(path, env_var, DEFAULT_MASTER_OPTS['conf_file'])
    default_include = overrides.get('default_include',
                                    defaults['default_include'])
    include = overrides.get('include', [])

    overrides.update(include_config(default_include, path, verbose=False),
                     exit_on_config_errors=exit_on_config_errors)
    overrides.update(include_config(include, path, verbose=True),
                     exit_on_config_errors=exit_on_config_errors)
    opts = apply_master_config(overrides, defaults)
    _validate_ssh_minion_opts(opts)
    _validate_opts(opts)
    # If 'nodegroups:' is uncommented in the master config file, and there are
    # no nodegroups defined, opts['nodegroups'] will be None. Fix this by
    # reverting this value to the default, as if 'nodegroups:' was commented
    # out or not present.
    if opts.get('nodegroups') is None:
        opts['nodegroups'] = DEFAULT_MASTER_OPTS.get('nodegroups', {})
    if salt.utils.data.is_dictlist(opts['nodegroups']):
        opts['nodegroups'] = salt.utils.data.repack_dictlist(opts['nodegroups'])
    if opts.get('transport') == 'raet' and 'aes' in opts:
        opts.pop('aes')
    apply_sdb(opts)
    return opts


def apply_master_config(overrides=None, defaults=None):
    '''
    Returns master configurations dict.
    '''
    import salt.crypt
    if defaults is None:
        defaults = DEFAULT_MASTER_OPTS

    opts = defaults.copy()
    opts['__role'] = 'master'
    _adjust_log_file_override(overrides, defaults['log_file'])
    if overrides:
        opts.update(overrides)

    if 'environment' in opts:
        if 'saltenv' in opts:
            log.warning(
                'The \'saltenv\' and \'environment\' master config options '
                'cannot both be used. Ignoring \'environment\' in favor of '
                '\'saltenv\'.',
            )
            # Set environment to saltenv in case someone's custom runner is
            # refrencing __opts__['environment']
            opts['environment'] = opts['saltenv']
        else:
            log.warning(
                'The \'environment\' master config option has been renamed '
                'to \'saltenv\'. Using %s as the \'saltenv\' config value.',
                opts['environment']
            )
            opts['saltenv'] = opts['environment']

    for idx, val in enumerate(opts['fileserver_backend']):
        if val in ('git', 'hg', 'svn', 'minion'):
            new_val = val + 'fs'
            log.debug(
                'Changed %s to %s in master opts\' fileserver_backend list',
                val, new_val
            )
            opts['fileserver_backend'][idx] = new_val

    if len(opts['sock_dir']) > len(opts['cachedir']) + 10:
        opts['sock_dir'] = os.path.join(opts['cachedir'], '.salt-unix')

    opts['token_dir'] = os.path.join(opts['cachedir'], 'tokens')
    opts['syndic_dir'] = os.path.join(opts['cachedir'], 'syndics')
    # Make sure ext_mods gets set if it is an untrue value
    # (here to catch older bad configs)
    opts['extension_modules'] = (
        opts.get('extension_modules') or
        os.path.join(opts['cachedir'], 'extmods')
    )
    # Set up the utils_dirs location from the extension_modules location
    opts['utils_dirs'] = (
        opts.get('utils_dirs') or
        [os.path.join(opts['extension_modules'], 'utils')]
    )

    # Insert all 'utils_dirs' directories to the system path
    insert_system_path(opts, opts['utils_dirs'])

    if (overrides or {}).get('ipc_write_buffer', '') == 'dynamic':
        opts['ipc_write_buffer'] = _DFLT_IPC_WBUFFER
    if 'ipc_write_buffer' not in overrides:
        opts['ipc_write_buffer'] = 0
    using_ip_for_id = False
    append_master = False
    if not opts.get('id'):
        opts['id'], using_ip_for_id = get_id(
                opts,
                cache_minion_id=None)
        append_master = True

    # it does not make sense to append a domain to an IP based id
    if not using_ip_for_id and 'append_domain' in opts:
        opts['id'] = _append_domain(opts)
    if append_master:
        opts['id'] += '_master'

    # Prepend root_dir to other paths
    prepend_root_dirs = [
        'pki_dir', 'key_dir', 'cachedir', 'pidfile', 'sock_dir', 'extension_modules',
        'autosign_file', 'autoreject_file', 'token_dir', 'syndic_dir',
        'sqlite_queue_dir', 'autosign_grains_dir'
    ]

    # These can be set to syslog, so, not actual paths on the system
    for config_key in ('log_file', 'key_logfile', 'ssh_log_file'):
        log_setting = opts.get(config_key, '')
        if log_setting is None:
            continue

        if urlparse(log_setting).scheme == '':
            prepend_root_dirs.append(config_key)

    prepend_root_dir(opts, prepend_root_dirs)

    # Enabling open mode requires that the value be set to True, and
    # nothing else!
    opts['open_mode'] = opts['open_mode'] is True
    opts['auto_accept'] = opts['auto_accept'] is True
    opts['file_roots'] = _validate_file_roots(opts['file_roots'])
    opts['pillar_roots'] = _validate_file_roots(opts['pillar_roots'])

    if opts['file_ignore_regex']:
        # If file_ignore_regex was given, make sure it's wrapped in a list.
        # Only keep valid regex entries for improved performance later on.
        if isinstance(opts['file_ignore_regex'], six.string_types):
            ignore_regex = [opts['file_ignore_regex']]
        elif isinstance(opts['file_ignore_regex'], list):
            ignore_regex = opts['file_ignore_regex']

        opts['file_ignore_regex'] = []
        for regex in ignore_regex:
            try:
                # Can't store compiled regex itself in opts (breaks
                # serialization)
                re.compile(regex)
                opts['file_ignore_regex'].append(regex)
            except Exception:
                log.warning(
                    'Unable to parse file_ignore_regex. Skipping: %s',
                    regex
                )

    if opts['file_ignore_glob']:
        # If file_ignore_glob was given, make sure it's wrapped in a list.
        if isinstance(opts['file_ignore_glob'], six.string_types):
            opts['file_ignore_glob'] = [opts['file_ignore_glob']]

    # Let's make sure `worker_threads` does not drop below 3 which has proven
    # to make `salt.modules.publish` not work under the test-suite.
    if opts['worker_threads'] < 3 and opts.get('peer', None):
        log.warning(
            "The 'worker_threads' setting in '%s' cannot be lower than "
            '3. Resetting it to the default value of 3.', opts['conf_file']
        )
        opts['worker_threads'] = 3

    opts.setdefault('pillar_source_merging_strategy', 'smart')

    # Make sure hash_type is lowercase
    opts['hash_type'] = opts['hash_type'].lower()

    # Check and update TLS/SSL configuration
    _update_ssl_config(opts)

    return opts


def client_config(path, env_var='SALT_CLIENT_CONFIG', defaults=None):
    '''
    Load Master configuration data

    Usage:

    .. code-block:: python

        import salt.config
        master_opts = salt.config.client_config('/etc/salt/master')

    Returns a dictionary of the Salt Master configuration file with necessary
    options needed to communicate with a locally-running Salt Master daemon.
    This function searches for client specific configurations and adds them to
    the data from the master configuration.

    This is useful for master-side operations like
    :py:class:`~salt.client.LocalClient`.
    '''
    if defaults is None:
        defaults = DEFAULT_MASTER_OPTS

    xdg_dir = salt.utils.xdg.xdg_config_dir()
    if os.path.isdir(xdg_dir):
        client_config_dir = xdg_dir
        saltrc_config_file = 'saltrc'
    else:
        client_config_dir = os.path.expanduser('~')
        saltrc_config_file = '.saltrc'

    # Get the token file path from the provided defaults. If not found, specify
    # our own, sane, default
    opts = {
        'token_file': defaults.get(
            'token_file',
            os.path.join(client_config_dir, 'salt_token')
        )
    }
    # Update options with the master configuration, either from the provided
    # path, salt's defaults or provided defaults
    opts.update(
        master_config(path, defaults=defaults)
    )
    # Update with the users salt dot file or with the environment variable
    saltrc_config = os.path.join(client_config_dir, saltrc_config_file)
    opts.update(
        load_config(
            saltrc_config,
            env_var,
            saltrc_config
        )
    )
    # Make sure we have a proper and absolute path to the token file
    if 'token_file' in opts:
        opts['token_file'] = os.path.abspath(
            os.path.expanduser(
                opts['token_file']
            )
        )
    # If the token file exists, read and store the contained token
    if os.path.isfile(opts['token_file']):
        # Make sure token is still valid
        expire = opts.get('token_expire', 43200)
        if os.stat(opts['token_file']).st_mtime + expire > time.mktime(time.localtime()):
            with salt.utils.files.fopen(opts['token_file']) as fp_:
                opts['token'] = fp_.read().strip()
    # On some platforms, like OpenBSD, 0.0.0.0 won't catch a master running on localhost
    if opts['interface'] == '0.0.0.0':
        opts['interface'] = '127.0.0.1'

    # Make sure the master_uri is set
    if 'master_uri' not in opts:
        opts['master_uri'] = 'tcp://{ip}:{port}'.format(
            ip=salt.utils.zeromq.ip_bracket(opts['interface']),
            port=opts['ret_port']
        )

    # Return the client options
    _validate_opts(opts)
    return opts


def api_config(path):
    '''
    Read in the Salt Master config file and add additional configs that
    need to be stubbed out for salt-api
    '''
    # Let's grab a copy of salt-api's required defaults
    opts = DEFAULT_API_OPTS

    # Let's override them with salt's master opts
    opts.update(client_config(path, defaults=DEFAULT_MASTER_OPTS))

    # Let's set the pidfile and log_file values in opts to api settings
    opts.update({
        'pidfile': opts.get('api_pidfile', DEFAULT_API_OPTS['api_pidfile']),
        'log_file': opts.get('api_logfile', DEFAULT_API_OPTS['api_logfile']),
    })

    prepend_root_dir(opts, [
        'api_pidfile',
        'api_logfile',
        'log_file',
        'pidfile'
    ])
    return opts


def spm_config(path):
    '''
    Read in the salt master config file and add additional configs that
    need to be stubbed out for spm

    .. versionadded:: 2015.8.0
    '''
    # Let's grab a copy of salt's master default opts
    defaults = DEFAULT_MASTER_OPTS.copy()
    # Let's override them with spm's required defaults
    defaults.update(DEFAULT_SPM_OPTS)

    overrides = load_config(path, 'SPM_CONFIG', DEFAULT_SPM_OPTS['spm_conf_file'])
    default_include = overrides.get('spm_default_include',
                                    defaults['spm_default_include'])
    include = overrides.get('include', [])

    overrides.update(include_config(default_include, path, verbose=False))
    overrides.update(include_config(include, path, verbose=True))
    defaults = apply_master_config(overrides, defaults)
    defaults = apply_spm_config(overrides, defaults)
    return client_config(path, env_var='SPM_CONFIG', defaults=defaults)


def apply_spm_config(overrides, defaults):
    '''
    Returns the spm configurations dict.

    .. versionadded:: 2015.8.1
    '''
    opts = defaults.copy()
    _adjust_log_file_override(overrides, defaults['log_file'])
    if overrides:
        opts.update(overrides)

    # Prepend root_dir to other paths
    prepend_root_dirs = [
        'formula_path', 'pillar_path', 'reactor_path',
        'spm_cache_dir', 'spm_build_dir'
    ]

    # These can be set to syslog, so, not actual paths on the system
    for config_key in ('spm_logfile',):
        log_setting = opts.get(config_key, '')
        if log_setting is None:
            continue

        if urlparse(log_setting).scheme == '':
            prepend_root_dirs.append(config_key)

    prepend_root_dir(opts, prepend_root_dirs)
    return opts<|MERGE_RESOLUTION|>--- conflicted
+++ resolved
@@ -1194,16 +1194,14 @@
     # Scheduler should be a dictionary
     'schedule': dict,
 
-<<<<<<< HEAD
+    # Whether to fire auth events
+    'auth_events': bool,
+
+    # Whether to fire Minion data cache refresh events
+    'minion_data_cache_events': bool,
+
     # Enable calling ssh minions from the salt master
     'enable_ssh_minions': bool,
-=======
-    # Whether to fire auth events
-    'auth_events': bool,
-
-    # Whether to fire Minion data cache refresh events
-    'minion_data_cache_events': bool,
->>>>>>> 2340f0b4
 }
 
 # default configurations
@@ -1840,13 +1838,10 @@
         'mapping': {},
     },
     'schedule': {},
-<<<<<<< HEAD
+    'auth_events': True,
+    'minion_data_cache_events': True,
     'enable_ssh': False,
     'enable_ssh_minions': False,
-=======
-    'auth_events': True,
-    'minion_data_cache_events': True,
->>>>>>> 2340f0b4
 }
 
 
