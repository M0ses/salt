--- conflicted
+++ resolved
@@ -171,13 +171,10 @@
             self.pre_keys = (pre_keys,)
         else:
             self.pre_keys = pre_keys
-<<<<<<< HEAD
         if override_name:
             self.__class__.__module__ = 'salt'
             self.__class__.__name__ = override_name
-=======
         super(NamespacedDictWrapper, self).__init__(self._dict())
->>>>>>> 1a4833b3
 
     def _dict(self):
         r = self.__dict
