# -*- coding: utf-8 -*-
'''
Manage events

Events are all fired off via a zeromq 'pub' socket, and listened to with local
zeromq 'sub' sockets


All of the formatting is self contained in the event module, so we should be
able to modify the structure in the future since the same module used to read
events is the same module used to fire off events.

Old style event messages were comprised of two parts delimited at the 20 char
point. The first 20 characters are used for the zeromq subscriber to match
publications and 20 characters was chosen because it was at the time a few more
characters than the length of a jid (Job ID).  Any tags of length less than 20
characters were padded with "|" chars out to 20 characters.

Although not explicit, the data for an event comprised a python dict that was
serialized by msgpack.

New style event messages support event tags longer than 20 characters while
still being backwards compatible with old style tags.

The longer tags better enable name spaced event tags which tend to be longer.
Moreover, the constraint that the event data be a python dict is now an
explicit constraint and fire-event will now raise a ValueError if not. Tags
must be ascii safe strings, that is, have values less than 0x80

Since the msgpack dict (map) indicators have values greater than or equal to
0x80 it can be unambiguously determined if the start of data is at char 21
or not.

In the new style, when the tag is longer than 20 characters, an end of tag
string is appended to the tag given by the string constant TAGEND, that is, two
line feeds '\n\n'.  When the tag is less than 20 characters then the tag is
padded with pipes "|" out to 20 characters as before.  When the tag is exactly
20 characters no padded is done.

The get_event method intelligently figures out if the tag is longer than 20
characters.


The convention for namespacing is to use dot characters "." as the name space
delimiter. The name space "salt" is reserved by SaltStack for internal events.

For example:
Namespaced tag
    'salt.runner.manage.status.start'

'''

from __future__ import absolute_import

# Import python libs
import os
import time
import fnmatch
import hashlib
import logging
import datetime
from collections import MutableMapping
from multiprocessing.util import Finalize

# Import third party libs
import salt.ext.six as six
import tornado.ioloop
import tornado.iostream

# Import salt libs
import salt.config
import salt.payload
import salt.utils
import salt.utils.async
import salt.utils.cache
import salt.utils.dicttrim
import salt.utils.process
import salt.utils.zeromq
import salt.log.setup
import salt.defaults.exitcodes
import salt.transport.ipc

log = logging.getLogger(__name__)

# The SUB_EVENT set is for functions that require events fired based on
# component executions, like the state system
SUB_EVENT = set([
    'state.highstate',
    'state.sls',
])

TAGEND = '\n\n'  # long tag delimiter
TAGPARTER = '/'  # name spaced tag delimiter
SALT = 'salt'  # base prefix for all salt/ events
# dict map of namespaced base tag prefixes for salt events
TAGS = {
    'auth': 'auth',  # prefix for all salt/auth events
    'job': 'job',  # prefix for all salt/job events (minion jobs)
    'key': 'key',  # prefix for all salt/key events
    'minion': 'minion',  # prefix for all salt/minion events
                         # (minion sourced events)
    'syndic': 'syndic',  # prefix for all salt/syndic events
                         # (syndic minion sourced events)
    'run': 'run',  # prefix for all salt/run events (salt runners)
    'wheel': 'wheel',  # prefix for all salt/wheel events
    'cloud': 'cloud',  # prefix for all salt/cloud events
    'fileserver': 'fileserver',  # prefix for all salt/fileserver events
    'queue': 'queue',  # prefix for all salt/queue events
}


def get_event(
        node, sock_dir=None, transport='zeromq',
        opts=None, listen=True, io_loop=None):
    '''
    Return an event object suitable for the named transport

    :param IOLoop io_loop: Pass in an io_loop if you want asynchronous
                           operation for obtaining events. Eg use of
                           set_event_handler() API. Otherwise, operation
                           will be synchronous.
    '''
    sock_dir = sock_dir or opts['sock_dir']
    # TODO: AIO core is separate from transport
    if transport in ('zeromq', 'tcp'):
        if node == 'master':
            return MasterEvent(sock_dir, opts, listen=listen, io_loop=io_loop)
        return SaltEvent(node, sock_dir, opts, listen=listen, io_loop=io_loop)
    elif transport == 'raet':
        import salt.utils.raetevent
        return salt.utils.raetevent.RAETEvent(node,
                                              sock_dir=sock_dir,
                                              listen=listen,
                                              opts=opts)


def get_master_event(opts, sock_dir, listen=True, io_loop=None):
    '''
    Return an event object suitable for the named transport
    '''
    # TODO: AIO core is separate from transport
    if opts['transport'] in ('zeromq', 'tcp', 'detect'):
        return MasterEvent(sock_dir, opts, listen=listen, io_loop=io_loop)
    elif opts['transport'] == 'raet':
        import salt.utils.raetevent
        return salt.utils.raetevent.MasterEvent(
            opts=opts, sock_dir=sock_dir, listen=listen
        )


def fire_args(opts, jid, tag_data, prefix=''):
    '''
    Fire an event containing the arguments passed to an orchestration job
    '''
    try:
        tag_suffix = [jid, 'args']
    except NameError:
        pass
    else:
        try:
            _event = get_master_event(opts, opts['sock_dir'], listen=False)
            tag = tagify(tag_suffix, prefix)
            _event.fire_event(tag_data, tag=tag)
        except Exception as exc:
            # Don't let a problem here hold up the rest of the orchestration
            log.warning(
                'Failed to fire args event %s with data %s: %s',
                tag, tag_data, exc
            )


def tagify(suffix='', prefix='', base=SALT):
    '''
    convenience function to build a namespaced event tag string
    from joining with the TABPART character the base, prefix and suffix

    If string prefix is a valid key in TAGS Then use the value of key prefix
    Else use prefix string

    If suffix is a list Then join all string elements of suffix individually
    Else use string suffix

    '''
    parts = [base, TAGS.get(prefix, prefix)]
    if hasattr(suffix, 'append'):  # list so extend parts
        parts.extend(suffix)
    else:  # string so append
        parts.append(suffix)
    return TAGPARTER.join([part for part in parts if part])


class SaltEvent(object):
    '''
    Warning! Use the get_event function or the code will not be
    RAET compatible
    The base class used to manage salt events
    '''
    def __init__(
            self, node, sock_dir=None,
            opts=None, listen=True, io_loop=None):
        '''
        :param IOLoop io_loop: Pass in an io_loop if you want asynchronous
                               operation for obtaining events. Eg use of
                               set_event_handler() API. Otherwise, operation
                               will be synchronous.
        '''
        self.serial = salt.payload.Serial({'serial': 'msgpack'})
        if io_loop is not None:
            self.io_loop = io_loop
            self._run_io_loop_sync = False
        else:
            self.io_loop = tornado.ioloop.IOLoop()
            self._run_io_loop_sync = True
        self.cpub = False
        self.cpush = False
        self.subscriber = None
        self.pusher = None

        if opts is None:
            opts = {}
        if node == 'master':
            self.opts = salt.config.DEFAULT_MASTER_OPTS.copy()
        else:
            self.opts = salt.config.DEFAULT_MINION_OPTS.copy()
        self.opts.update(opts)

        if sock_dir is None:
            sock_dir = self.opts['sock_dir']
        else:
            self.opts['sock_dir'] = sock_dir

        if salt.utils.is_windows() and 'ipc_mode' not in opts:
            self.opts['ipc_mode'] = 'tcp'
        self.puburi, self.pulluri = self.__load_uri(sock_dir, node)
        self.pending_tags = []
        self.pending_events = []
        self.__load_cache_regex()
        if listen and not self.cpub:
            # Only connect to the publisher at initialization time if
            # we know we want to listen. If we connect to the publisher
            # and don't read out events from the buffer on an on-going basis,
            # the buffer will grow resulting in big memory usage.
            self.connect_pub()

    @classmethod
    def __load_cache_regex(cls):
        '''
        Initialize the regular expression cache and put it in the
        class namespace. The regex search strings will be prepend with '^'
        '''
        # This is in the class namespace, to minimize cache memory
        # usage and maximize cache hits
        # The prepend='^' is to reduce differences in behavior between
        # the default 'startswith' and the optional 'regex' match_type
        cls.cache_regex = salt.utils.cache.CacheRegex(prepend='^')

    def __load_uri(self, sock_dir, node):
        '''
        Return the string URI for the location of the pull and pub sockets to
        use for firing and listening to events
        '''
        if node == 'master':
            if self.opts['ipc_mode'] == 'tcp':
                puburi = int(self.opts['tcp_master_pub_port'])
                pulluri = int(self.opts['tcp_master_pull_port'])
            else:
                puburi = os.path.join(
                    sock_dir,
                    'master_event_pub.ipc'
                )
                pulluri = os.path.join(
                    sock_dir,
                    'master_event_pull.ipc'
                )
        else:
            if self.opts['ipc_mode'] == 'tcp':
                puburi = int(self.opts['tcp_pub_port'])
                pulluri = int(self.opts['tcp_pull_port'])
            else:
                hash_type = getattr(hashlib, self.opts['hash_type'])
                # Only use the first 10 chars to keep longer hashes from exceeding the
                # max socket path length.
                id_hash = hash_type(salt.utils.to_bytes(self.opts['id'])).hexdigest()[:10]
                puburi = os.path.join(
                    sock_dir,
                    'minion_event_{0}_pub.ipc'.format(id_hash)
                )
                pulluri = os.path.join(
                    sock_dir,
                    'minion_event_{0}_pull.ipc'.format(id_hash)
                )
        log.debug(
            '{0} PUB socket URI: {1}'.format(self.__class__.__name__, puburi)
        )
        log.debug(
            '{0} PULL socket URI: {1}'.format(self.__class__.__name__, pulluri)
        )
        return puburi, pulluri

    def subscribe(self, tag=None, match_type=None):
        '''
        Subscribe to events matching the passed tag.

        If you do not subscribe to a tag, events will be discarded by calls to
        get_event that request a different tag. In contexts where many different
        jobs are outstanding it is important to subscribe to prevent one call
        to get_event from discarding a response required by a subsequent call
        to get_event.
        '''
        if tag is None:
            return
        match_func = self._get_match_func(match_type)
        self.pending_tags.append([tag, match_func])

    def unsubscribe(self, tag, match_type=None):
        '''
        Un-subscribe to events matching the passed tag.
        '''
        if tag is None:
            return
        match_func = self._get_match_func(match_type)

        self.pending_tags.remove([tag, match_func])

        old_events = self.pending_events
        self.pending_events = []
        for evt in old_events:
            if any(pmatch_func(evt['tag'], ptag) for ptag, pmatch_func in self.pending_tags):
                self.pending_events.append(evt)

    def connect_pub(self, timeout=None):
        '''
        Establish the publish connection
        '''
        if self.cpub:
            return True

        if self._run_io_loop_sync:
            with salt.utils.async.current_ioloop(self.io_loop):
                if self.subscriber is None:
                    self.subscriber = salt.transport.ipc.IPCMessageSubscriber(
                    self.puburi,
                    io_loop=self.io_loop
                )
                try:
                    self.io_loop.run_sync(
                        lambda: self.subscriber.connect(timeout=timeout))
                    self.cpub = True
                except Exception:
                    pass
        else:
            if self.subscriber is None:
                self.subscriber = salt.transport.ipc.IPCMessageSubscriber(
                self.puburi,
                io_loop=self.io_loop
            )

            # For the async case, the connect will be defered to when
            # set_event_handler() is invoked.
            self.cpub = True
        return self.cpub

    def connect_pull(self, timeout=1):
        '''
        Establish a connection with the event pull socket
        Default timeout is 1 s
        '''
        if self.cpush:
            return True

        if self._run_io_loop_sync:
            with salt.utils.async.current_ioloop(self.io_loop):
                if self.pusher is None:
                    self.pusher = salt.transport.ipc.IPCMessageClient(
                        self.pulluri,
                        io_loop=self.io_loop
                    )
                try:
                    self.io_loop.run_sync(
                        lambda: self.pusher.connect(timeout=timeout))
                    self.cpush = True
                except Exception:
                    pass
        else:
            if self.pusher is None:
                self.pusher = salt.transport.ipc.IPCMessageClient(
                    self.pulluri,
                    io_loop=self.io_loop
                )
            # For the async case, the connect will be defered to when
            # fire_event() is invoked.
            self.cpush = True
        return self.cpush

    @classmethod
    def unpack(cls, raw, serial=None):
        if serial is None:
            serial = salt.payload.Serial({'serial': 'msgpack'})

        if six.PY2:
            mtag, sep, mdata = raw.partition(TAGEND)  # split tag from data
            data = serial.loads(mdata)
        else:
            mtag, sep, mdata = raw.partition(salt.utils.to_bytes(TAGEND))  # split tag from data
            mtag = salt.utils.to_str(mtag)
            data = serial.loads(mdata, encoding='utf-8')
        return mtag, data

    def _get_match_func(self, match_type=None):
        if match_type is None:
            match_type = self.opts['event_match_type']
        return getattr(self, '_match_tag_{0}'.format(match_type), None)

    def _check_pending(self, tag, match_func=None):
        """Check the pending_events list for events that match the tag

        :param tag: The tag to search for
        :type tag: str
        :param tags_regex: List of re expressions to search for also
        :type tags_regex: list[re.compile()]
        :return:
        """
        if match_func is None:
            match_func = self._get_match_func()
        old_events = self.pending_events
        self.pending_events = []
        ret = None
        for evt in old_events:
            if match_func(evt['tag'], tag):
                if ret is None:
                    ret = evt
                    log.trace('get_event() returning cached event = {0}'.format(ret))
                else:
                    self.pending_events.append(evt)
            elif any(pmatch_func(evt['tag'], ptag) for ptag, pmatch_func in self.pending_tags):
                self.pending_events.append(evt)
            else:
                log.trace('get_event() discarding cached event that no longer has any subscriptions = {0}'.format(evt))
        return ret

    @staticmethod
    def _match_tag_startswith(event_tag, search_tag):
        '''
        Check if the event_tag matches the search check.
        Uses startswith to check.
        Return True (matches) or False (no match)
        '''
        return event_tag.startswith(search_tag)

    @staticmethod
    def _match_tag_endswith(event_tag, search_tag):
        '''
        Check if the event_tag matches the search check.
        Uses endswith to check.
        Return True (matches) or False (no match)
        '''
        return event_tag.endswith(search_tag)

    @staticmethod
    def _match_tag_find(event_tag, search_tag):
        '''
        Check if the event_tag matches the search check.
        Uses find to check.
        Return True (matches) or False (no match)
        '''
        return event_tag.find(search_tag) >= 0

    def _match_tag_regex(self, event_tag, search_tag):
        '''
        Check if the event_tag matches the search check.
        Uses regular expression search to check.
        Return True (matches) or False (no match)
        '''
        return self.cache_regex.get(search_tag).search(event_tag) is not None

    def _match_tag_fnmatch(self, event_tag, search_tag):
        '''
        Check if the event_tag matches the search check.
        Uses fnmatch to check.
        Return True (matches) or False (no match)
        '''
        return fnmatch.fnmatch(event_tag, search_tag)

    def _get_event(self, wait, tag, match_func=None, no_block=False):
        if match_func is None:
            match_func = self._get_match_func()
        start = time.time()
        timeout_at = start + wait
        run_once = False
        if no_block is True:
            wait = 0
        elif wait == 0:
            # If no_block is False and wait is 0, that
            # means an infinite timeout.
            wait = None
        while (run_once is False and not wait) or time.time() <= timeout_at:
            if no_block is True:
                if run_once is True:
                    break
                # Trigger that at least a single iteration has gone through
                run_once = True
            try:
                # tornado.ioloop.IOLoop.run_sync() timeouts are in seconds.
                # IPCMessageSubscriber.read_sync() uses this type of timeout.
                if not self.cpub and not self.connect_pub(timeout=wait):
                    break

                raw = self.subscriber.read_sync(timeout=wait)
                if raw is None:
                    break
                mtag, data = self.unpack(raw, self.serial)
                ret = {'data': data, 'tag': mtag}
            except KeyboardInterrupt:
                return {'tag': 'salt/event/exit', 'data': {}}
            except (tornado.iostream.StreamClosedError, RuntimeError):
                return None

            if not match_func(ret['tag'], tag):
                # tag not match
                if any(pmatch_func(ret['tag'], ptag) for ptag, pmatch_func in self.pending_tags):
                    log.trace('get_event() caching unwanted event = {0}'.format(ret))
                    self.pending_events.append(ret)
                if wait:  # only update the wait timeout if we had one
                    wait = timeout_at - time.time()
                continue

            log.trace('get_event() received = {0}'.format(ret))
            return ret
        log.trace('_get_event() waited {0} seconds and received nothing'.format(wait))
        return None

    def get_event(self,
                  wait=5,
                  tag='',
                  full=False,
                  use_pending=None,
                  pending_tags=None,
                  match_type=None,
                  no_block=False):
        '''
        Get a single publication.
        IF no publication available THEN block for up to wait seconds
        AND either return publication OR None IF no publication available.

        IF wait is 0 then block forever.

        tag
            Only return events matching the given tag. If not specified, or set
            to an empty string, all events are returned. It is recommended to
            always be selective on what is to be returned in the event that
            multiple requests are being multiplexed

        match_type
            Set the function to match the search tag with event tags.
             - 'startswith' : search for event tags that start with tag
             - 'endswith' : search for event tags that end with tag
             - 'find' : search for event tags that contain tag
             - 'regex' : regex search '^' + tag event tags
             - 'fnmatch' : fnmatch tag event tags matching
            Default is opts['event_match_type'] or 'startswith'

            .. versionadded:: 2015.8.0

        no_block
            Define if getting the event should be a blocking call or not.
            Defaults to False to keep backwards compatibility.

            .. versionadded:: 2015.8.0

        Notes:

        Searches cached publications first. If no cached publications are found
        that match the given tag specification, new publications are received
        and checked.

        If a publication is received that does not match the tag specification,
        it is DISCARDED unless it is subscribed to via subscribe() which will
        cause it to be cached.

        If a caller is not going to call get_event immediately after sending a
        request, it MUST subscribe the result to ensure the response is not lost
        should other regions of code call get_event for other purposes.
        '''
        assert self._run_io_loop_sync

        if use_pending is not None:
            salt.utils.warn_until(
                'Nitrogen',
                'The \'use_pending\' keyword argument is deprecated and is simply ignored. '
                'Please stop using it since it\'s support will be removed in {version}.'
            )
        if pending_tags is not None:
            salt.utils.warn_until(
                'Nitrogen',
                'The \'pending_tags\' keyword argument is deprecated and is simply ignored. '
                'Please stop using it since it\'s support will be removed in {version}.'
            )
        match_func = self._get_match_func(match_type)

        ret = self._check_pending(tag, match_func)
        if ret is None:
            with salt.utils.async.current_ioloop(self.io_loop):
                ret = self._get_event(wait, tag, match_func, no_block)

        if ret is None or full:
            return ret
        else:
            return ret['data']

    def get_event_noblock(self):
        '''Get the raw event without blocking or any other niceties
        '''
        assert self._run_io_loop_sync

        if not self.cpub:
            if not self.connect_pub():
                return None
        raw = self.subscriber.read_sync(timeout=0)
        if raw is None:
            return None
        mtag, data = self.unpack(raw, self.serial)
        return {'data': data, 'tag': mtag}

    def get_event_block(self):
        '''Get the raw event in a blocking fashion
           Slower, but decreases the possibility of dropped events
        '''
        assert self._run_io_loop_sync

        if not self.cpub:
            if not self.connect_pub():
                return None
        raw = self.subscriber.read_sync(timeout=None)
        if raw is None:
            return None
        mtag, data = self.unpack(raw, self.serial)
        return {'data': data, 'tag': mtag}

    def iter_events(self, tag='', full=False, match_type=None):
        '''
        Creates a generator that continuously listens for events
        '''
        while True:
            data = self.get_event(tag=tag, full=full, match_type=match_type)
            if data is None:
                continue
            yield data

    def fire_event(self, data, tag, timeout=1000):
        '''
        Send a single event into the publisher with payload dict "data" and
        event identifier "tag"

        The default is 1000 ms
        '''
        if not str(tag):  # no empty tags allowed
            raise ValueError('Empty tag.')

        if not isinstance(data, MutableMapping):  # data must be dict
            raise ValueError(
                'Dict object expected, not \'{0}\'.'.format(data)
            )

        if not self.cpush:
            if timeout is not None:
                timeout_s = float(timeout) / 1000
            else:
                timeout_s = None
            if not self.connect_pull(timeout=timeout_s):
                return False

        data['_stamp'] = datetime.datetime.utcnow().isoformat()

        tagend = TAGEND
        if six.PY2:
            dump_data = self.serial.dumps(data)
        else:
            # Since the pack / unpack logic here is for local events only,
            # it is safe to change the wire protocol. The mechanism
            # that sends events from minion to master is outside this
            # file.
            dump_data = self.serial.dumps(data, use_bin_type=True)

        serialized_data = salt.utils.dicttrim.trim_dict(
            dump_data,
            self.opts['max_event_size'],
            is_msgpacked=True,
            use_bin_type=six.PY3
        )
<<<<<<< HEAD
        log.debug('Sending event - data = {0}'.format(data))
        if six.PY2:
            event = '{0}{1}{2}'.format(tag, tagend, serialized_data)
        else:
            event = b''.join([
                salt.utils.to_bytes(tag),
                salt.utils.to_bytes(tagend),
                serialized_data])
=======
        log.debug('Sending event: tag = {0}; data = {1}'.format(tag, data))
        event = '{0}{1}{2}'.format(tag, tagend, serialized_data)
>>>>>>> a86e36cd
        msg = salt.utils.to_bytes(event, 'utf-8')
        if self._run_io_loop_sync:
            with salt.utils.async.current_ioloop(self.io_loop):
                try:
                    self.io_loop.run_sync(lambda: self.pusher.send(msg))
                except Exception as ex:
                    log.debug(ex)
                    raise
        else:
            self.io_loop.spawn_callback(self.pusher.send, msg)
        return True

    def fire_master(self, data, tag, timeout=1000):
        ''''
        Send a single event to the master, with the payload "data" and the
        event identifier "tag".

        Default timeout is 1000ms
        '''
        msg = {
            'tag': tag,
            'data': data,
            'events': None,
            'pretag': None
        }
        return self.fire_event(msg, "fire_master", timeout)

    def destroy(self):
        if self.subscriber is not None:
            self.subscriber.close()
        if self.pusher is not None:
            self.pusher.close()
        if self._run_io_loop_sync:
            self.io_loop.close()

    def fire_ret_load(self, load):
        '''
        Fire events based on information in the return load
        '''
        if load.get('retcode') and load.get('fun'):
            # Minion fired a bad retcode, fire an event
            if load['fun'] in SUB_EVENT:
                try:
                    for tag, data in six.iteritems(load.get('return', {})):
                        data['retcode'] = load['retcode']
                        tags = tag.split('_|-')
                        if data.get('result') is False:
                            self.fire_event(
                                data,
                                '{0}.{1}'.format(tags[0], tags[-1])
                            )  # old dup event
                            data['jid'] = load['jid']
                            data['id'] = load['id']
                            data['success'] = False
                            data['return'] = 'Error: {0}.{1}'.format(
                                tags[0], tags[-1])
                            data['fun'] = load['fun']
                            data['user'] = load['user']
                            self.fire_event(
                                data,
                                tagify([load['jid'],
                                        'sub',
                                        load['id'],
                                        'error',
                                        load['fun']],
                                       'job'))
                except Exception:
                    pass

    def set_event_handler(self, event_handler):
        '''
        Invoke the event_handler callback each time an event arrives.
        '''
        assert not self._run_io_loop_sync

        if not self.cpub:
            self.connect_pub()
        # This will handle reconnects
        return self.subscriber.read_async(event_handler)

    def __del__(self):
        # skip exceptions in destroy-- since destroy() doesn't cover interpreter
        # shutdown-- where globals start going missing
        try:
            self.destroy()
        except:  # pylint: disable=W0702
            pass


class MasterEvent(SaltEvent):
    '''
    Warning! Use the get_event function or the code will not be
    RAET compatible
    Create a master event management object
    '''
    def __init__(self, sock_dir, opts=None, listen=True, io_loop=None):
        super(MasterEvent, self).__init__(
            'master', sock_dir, opts, listen=listen, io_loop=io_loop)


class LocalClientEvent(MasterEvent):
    '''
    Warning! Use the get_event function or the code will not be
    RAET compatible
    This class is just used to differentiate who is handling the events,
    specially on logs, but it's the same as MasterEvent.
    '''


class NamespacedEvent(object):
    '''
    A wrapper for sending events within a specific base namespace
    '''
    def __init__(self, event, base, print_func=None):
        self.event = event
        self.base = base
        self.print_func = print_func

    def fire_event(self, data, tag):
        self.event.fire_event(data, tagify(tag, base=self.base))
        if self.print_func is not None:
            self.print_func(tag, data)


class MinionEvent(SaltEvent):
    '''
    Warning! Use the get_event function or the code will not be
    RAET compatible
    Create a master event management object
    '''
    def __init__(self, opts, listen=True, io_loop=None):
        super(MinionEvent, self).__init__(
            'minion', sock_dir=opts.get('sock_dir'),
            opts=opts, listen=listen, io_loop=io_loop)


class AsyncEventPublisher(object):
    '''
    An event publisher class intended to run in an ioloop (within a single process)

    TODO: remove references to "minion_event" whenever we need to use this for other things
    '''
    def __init__(self, opts, io_loop=None):
        self.opts = salt.config.DEFAULT_MINION_OPTS.copy()
        default_minion_sock_dir = self.opts['sock_dir']
        self.opts.update(opts)

        self.io_loop = io_loop or tornado.ioloop.IOLoop.current()
        self._closing = False

        hash_type = getattr(hashlib, self.opts['hash_type'])
        # Only use the first 10 chars to keep longer hashes from exceeding the
        # max socket path length.
        id_hash = hash_type(salt.utils.to_bytes(self.opts['id'])).hexdigest()[:10]
        epub_sock_path = os.path.join(
            self.opts['sock_dir'],
            'minion_event_{0}_pub.ipc'.format(id_hash)
        )
        if os.path.exists(epub_sock_path):
            os.unlink(epub_sock_path)
        epull_sock_path = os.path.join(
            self.opts['sock_dir'],
            'minion_event_{0}_pull.ipc'.format(id_hash)
        )
        if os.path.exists(epull_sock_path):
            os.unlink(epull_sock_path)

        if self.opts['ipc_mode'] == 'tcp':
            epub_uri = int(self.opts['tcp_pub_port'])
            epull_uri = int(self.opts['tcp_pull_port'])
        else:
            epub_uri = epub_sock_path
            epull_uri = epull_sock_path

        log.debug(
            '{0} PUB socket URI: {1}'.format(
                self.__class__.__name__, epub_uri
            )
        )
        log.debug(
            '{0} PULL socket URI: {1}'.format(
                self.__class__.__name__, epull_uri
            )
        )

        minion_sock_dir = self.opts['sock_dir']

        if not os.path.isdir(minion_sock_dir):
            # Let's try to create the directory defined on the configuration
            # file
            try:
                os.makedirs(minion_sock_dir, 0o755)
            except OSError as exc:
                log.error('Could not create SOCK_DIR: {0}'.format(exc))
                # Let's not fail yet and try using the default path
                if minion_sock_dir == default_minion_sock_dir:
                    # We're already trying the default system path, stop now!
                    raise

                if not os.path.isdir(default_minion_sock_dir):
                    try:
                        os.makedirs(default_minion_sock_dir, 0o755)
                    except OSError as exc:
                        log.error('Could not create SOCK_DIR: {0}'.format(exc))
                        # Let's stop at this stage
                        raise

        self.publisher = salt.transport.ipc.IPCMessagePublisher(
            self.opts,
            epub_uri,
            io_loop=self.io_loop
        )

        self.puller = salt.transport.ipc.IPCMessageServer(
            epull_uri,
            io_loop=self.io_loop,
            payload_handler=self.handle_publish
        )

        log.info('Starting pull socket on {0}'.format(epull_uri))
        old_umask = os.umask(0o177)
        try:
            self.publisher.start()
            self.puller.start()
        finally:
            os.umask(old_umask)

    def handle_publish(self, package, _):
        '''
        Get something from epull, publish it out epub, and return the package (or None)
        '''
        try:
            self.publisher.publish(package)
            return package
        # Add an extra fallback in case a forked process leeks through
        except Exception:
            log.critical('Unexpected error while polling minion events',
                         exc_info=True)
            return None

    def close(self):
        if self._closing:
            return
        self._closing = True
        if hasattr(self, 'publisher'):
            self.publisher.close()
        if hasattr(self, 'puller'):
            self.puller.close()

    def __del__(self):
        self.close()


class EventPublisher(salt.utils.process.SignalHandlingMultiprocessingProcess):
    '''
    The interface that takes master events and republishes them out to anyone
    who wants to listen
    '''
    def __init__(self, opts, log_queue=None):
        super(EventPublisher, self).__init__(log_queue=log_queue)
        self.opts = salt.config.DEFAULT_MASTER_OPTS.copy()
        self.opts.update(opts)
        self._closing = False

    # __setstate__ and __getstate__ are only used on Windows.
    # We do this so that __init__ will be invoked on Windows in the child
    # process so that a register_after_fork() equivalent will work on Windows.
    def __setstate__(self, state):
        self._is_child = True
        self.__init__(state['opts'], log_queue=state['log_queue'])

    def __getstate__(self):
        return {'opts': self.opts,
                'log_queue': self.log_queue}

    def run(self):
        '''
        Bind the pub and pull sockets for events
        '''
        salt.utils.appendproctitle(self.__class__.__name__)
        self.io_loop = tornado.ioloop.IOLoop()
        with salt.utils.async.current_ioloop(self.io_loop):
            if self.opts['ipc_mode'] == 'tcp':
                epub_uri = int(self.opts['tcp_master_pub_port'])
                epull_uri = int(self.opts['tcp_master_pull_port'])
            else:
                epub_uri = os.path.join(
                    self.opts['sock_dir'],
                    'master_event_pub.ipc'
                )
                epull_uri = os.path.join(
                    self.opts['sock_dir'],
                    'master_event_pull.ipc'
                )

            self.publisher = salt.transport.ipc.IPCMessagePublisher(
                self.opts,
                epub_uri,
                io_loop=self.io_loop
            )

            self.puller = salt.transport.ipc.IPCMessageServer(
                epull_uri,
                io_loop=self.io_loop,
                payload_handler=self.handle_publish,
            )

            # Start the master event publisher
            old_umask = os.umask(0o177)
            try:
                self.publisher.start()
                self.puller.start()
                if self.opts['client_acl'] or self.opts['client_acl_blacklist']:
                    salt.utils.warn_until(
                            'Nitrogen',
                            'ACL rules should be configured with \'publisher_acl\' and '
                            '\'publisher_acl_blacklist\' not \'client_acl\' and '
                            '\'client_acl_blacklist\'. This functionality will be removed in Salt '
                            'Nitrogen.'
                            )
                if (self.opts['ipc_mode'] != 'tcp' and (
                        self.opts['publisher_acl'] or
                        self.opts['client_acl'] or
                        self.opts['external_auth'])):
                    os.chmod(os.path.join(
                        self.opts['sock_dir'], 'master_event_pub.ipc'), 0o666)
            finally:
                os.umask(old_umask)

            # Make sure the IO loop and respective sockets are closed and
            # destroyed
            Finalize(self, self.close, exitpriority=15)

            self.io_loop.start()

    def handle_publish(self, package, _):
        '''
        Get something from epull, publish it out epub, and return the package (or None)
        '''
        try:
            self.publisher.publish(package)
            return package
        # Add an extra fallback in case a forked process leeks through
        except Exception:
            log.critical('Unexpected error while polling master events',
                         exc_info=True)
            return None

    def close(self):
        if self._closing:
            return
        self._closing = True
        if hasattr(self, 'publisher'):
            self.publisher.close()
        if hasattr(self, 'puller'):
            self.puller.close()
        if hasattr(self, 'io_loop'):
            self.io_loop.close()

    def _handle_signals(self, signum, sigframe):
        self.close()
        super(EventPublisher, self)._handle_signals(signum, sigframe)

    def __del__(self):
        self.close()


class EventReturn(salt.utils.process.SignalHandlingMultiprocessingProcess):
    '''
    A dedicated process which listens to the master event bus and queues
    and forwards events to the specified returner.
    '''
    def __init__(self, opts, log_queue=None):
        '''
        Initialize the EventReturn system

        Return an EventReturn instance
        '''
        super(EventReturn, self).__init__(log_queue=log_queue)

        self.opts = opts
        self.event_return_queue = self.opts['event_return_queue']
        local_minion_opts = self.opts.copy()
        local_minion_opts['file_client'] = 'local'
        self.minion = salt.minion.MasterMinion(local_minion_opts)
        self.event_queue = []
        self.stop = False

    # __setstate__ and __getstate__ are only used on Windows.
    # We do this so that __init__ will be invoked on Windows in the child
    # process so that a register_after_fork() equivalent will work on Windows.
    def __setstate__(self, state):
        self._is_child = True
        self.__init__(state['opts'], log_queue=state['log_queue'])

    def __getstate__(self):
        return {'opts': self.opts,
                'log_queue': self.log_queue}

    def _handle_signals(self, signum, sigframe):
        # Flush and terminate
        if self.event_queue:
            self.flush_events()
        self.stop = True
        super(EventReturn, self)._handle_signals(signum, sigframe)

    def flush_events(self):
        if isinstance(self.opts['event_return'], list):
            # Multiple event returners
            for r in self.opts['event_return']:
                log.debug('Calling event returner {0}, one of many.'.format(r))
                event_return = '{0}.event_return'.format(r)
                self._flush_event_single(event_return)
        else:
            # Only a single event returner
            log.debug('Calling event returner {0}, only one '
                      'configured.'.format(self.opts['event_return']))
            event_return = '{0}.event_return'.format(
                self.opts['event_return']
                )
            self._flush_event_single(event_return)
        del self.event_queue[:]

    def _flush_event_single(self, event_return):
        if event_return in self.minion.returners:
            try:
                self.minion.returners[event_return](self.event_queue)
            except Exception as exc:
                log.error('Could not store events - returner \'{0}\' raised '
                          'exception: {1}'.format(event_return, exc))
                # don't waste processing power unnecessarily on converting a
                # potentially huge dataset to a string
                if log.level <= logging.DEBUG:
                    log.debug('Event data that caused an exception: {0}'.format(
                        self.event_queue))
        else:
            log.error('Could not store return for event(s) - returner '
                      '\'%s\' not found.', event_return)

    def run(self):
        '''
        Spin up the multiprocess event returner
        '''
        salt.utils.appendproctitle(self.__class__.__name__)
        self.event = get_event('master', opts=self.opts, listen=True)
        events = self.event.iter_events(full=True)
        self.event.fire_event({}, 'salt/event_listen/start')
        try:
            for event in events:
                if event['tag'] == 'salt/event/exit':
                    self.stop = True
                if self._filter(event):
                    self.event_queue.append(event)
                if len(self.event_queue) >= self.event_return_queue:
                    self.flush_events()
                if self.stop:
                    break
        finally:  # flush all we have at this moment
            if self.event_queue:
                self.flush_events()

    def _filter(self, event):
        '''
        Take an event and run it through configured filters.

        Returns True if event should be stored, else False
        '''
        tag = event['tag']
        if self.opts['event_return_whitelist']:
            ret = False
        else:
            ret = True
        for whitelist_match in self.opts['event_return_whitelist']:
            if fnmatch.fnmatch(tag, whitelist_match):
                ret = True
                break
        for blacklist_match in self.opts['event_return_blacklist']:
            if fnmatch.fnmatch(tag, blacklist_match):
                ret = False
                break
        return ret


class StateFire(object):
    '''
    Evaluate the data from a state run and fire events on the master and minion
    for each returned chunk that is not "green"
    This object is made to only run on a minion
    '''
    def __init__(self, opts, auth=None):
        self.opts = opts
        if not auth:
            self.auth = salt.crypt.SAuth(self.opts)
        else:
            self.auth = auth

    def fire_master(self, data, tag, preload=None):
        '''
        Fire an event off on the master server

        CLI Example:

        .. code-block:: bash

            salt '*' event.fire_master 'stuff to be in the event' 'tag'
        '''
        load = {}
        if preload:
            load.update(preload)

        load.update({
            'id': self.opts['id'],
            'tag': tag,
            'data': data,
            'cmd': '_minion_event',
            'tok': self.auth.gen_token('salt'),
        })

        channel = salt.transport.Channel.factory(self.opts)
        try:
            channel.send(load)
        except Exception:
            pass
        return True

    def fire_running(self, running):
        '''
        Pass in a state "running" dict, this is the return dict from a state
        call. The dict will be processed and fire events.

        By default yellows and reds fire events on the master and minion, but
        this can be configured.
        '''
        load = {'id': self.opts['id'],
                'events': [],
                'cmd': '_minion_event'}
        for stag in sorted(
                running,
                key=lambda k: running[k].get('__run_num__', 0)):
            if running[stag]['result'] and not running[stag]['changes']:
                continue
            tag = 'state_{0}_{1}'.format(
                str(running[stag]['result']),
                'True' if running[stag]['changes'] else 'False')
            load['events'].append({
                'tag': tag,
                'data': running[stag],
            })
        channel = salt.transport.Channel.factory(self.opts)
        try:
            channel.send(load)
        except Exception:
            pass
        return True<|MERGE_RESOLUTION|>--- conflicted
+++ resolved
@@ -687,8 +687,7 @@
             is_msgpacked=True,
             use_bin_type=six.PY3
         )
-<<<<<<< HEAD
-        log.debug('Sending event - data = {0}'.format(data))
+        log.debug('Sending event: tag = {0}; data = {1}'.format(tag, data))
         if six.PY2:
             event = '{0}{1}{2}'.format(tag, tagend, serialized_data)
         else:
@@ -696,10 +695,6 @@
                 salt.utils.to_bytes(tag),
                 salt.utils.to_bytes(tagend),
                 serialized_data])
-=======
-        log.debug('Sending event: tag = {0}; data = {1}'.format(tag, data))
-        event = '{0}{1}{2}'.format(tag, tagend, serialized_data)
->>>>>>> a86e36cd
         msg = salt.utils.to_bytes(event, 'utf-8')
         if self._run_io_loop_sync:
             with salt.utils.async.current_ioloop(self.io_loop):
