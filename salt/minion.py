# -*- coding: utf-8 -*-
'''
Routines to set up a minion
'''
# Import python libs
from __future__ import absolute_import
from __future__ import print_function
import copy
import errno
import fnmatch
import hashlib
import logging
import multiprocessing
import os
import re
import salt
import signal
import sys
import threading
import time
import traceback
import types
from random import randint, shuffle
from salt.ext.six.moves import range

# Import third party libs
try:
    import zmq
    HAS_ZMQ = True
except ImportError:
    # Running in local, zmq not needed
    HAS_ZMQ = False

HAS_RANGE = False
try:
    import seco.range
    HAS_RANGE = True
except ImportError:
    pass

HAS_PSUTIL = False
try:
    import psutil
    HAS_PSUTIL = True
except ImportError:
    pass

HAS_RESOURCE = False
try:
    import resource
    HAS_RESOURCE = True
except ImportError:
    pass

# Import salt libs
from salt.exceptions import (
    AuthenticationError, CommandExecutionError, CommandNotFoundError,
    SaltInvocationError, SaltReqTimeoutError, SaltClientError,
    SaltSystemExit, SaltSyndicMasterError
)
import salt.client
import salt.crypt
import salt.loader
import salt.payload
import salt.utils
import salt.utils.args
import salt.utils.event
import salt.utils.minion
import salt.utils.schedule
import salt.defaults.exitcodes

from salt.defaults import DEFAULT_TARGET_DELIM
from salt.ext.six import string_types
from salt.utils.debug import enable_sigusr1_handler
from salt.utils.event import tagify
import salt.syspaths

log = logging.getLogger(__name__)

# To set up a minion:
# 1. Read in the configuration
# 2. Generate the function mapping dict
# 3. Authenticate with the master
# 4. Store the AES key
# 5. Connect to the publisher
# 6. Handle publications


def resolve_dns(opts):
    '''
    Resolves the master_ip and master_uri options
    '''
    ret = {}
    check_dns = True
    if (opts.get('file_client', 'remote') == 'local' and
            not opts.get('use_master_when_local', False)):
        check_dns = False

    if check_dns is True:
        # Because I import salt.log below I need to re-import salt.utils here
        import salt.utils
        try:
            ret['master_ip'] = \
                    salt.utils.dns_check(opts['master'], True, opts['ipv6'])
        except SaltClientError:
            if opts['retry_dns']:
                while True:
                    import salt.log
                    msg = ('Master hostname: \'{0}\' not found. Retrying in {1} '
                           'seconds').format(opts['master'], opts['retry_dns'])
                    if salt.log.is_console_configured():
                        log.error(msg)
                    else:
                        print('WARNING: {0}'.format(msg))
                    time.sleep(opts['retry_dns'])
                    try:
                        ret['master_ip'] = salt.utils.dns_check(
                            opts['master'], True, opts['ipv6']
                        )
                        break
                    except SaltClientError:
                        pass
            else:
                ret['master_ip'] = '127.0.0.1'
        except SaltSystemExit:
            err = 'Master address: {0} could not be resolved. Invalid or unresolveable address.'.format(
                opts.get('master', 'Unknown'))
            log.error(err)
            raise SaltSystemExit(code=42, msg=err)
    else:
        ret['master_ip'] = '127.0.0.1'

    if 'master_ip' in ret and 'master_ip' in opts:
        if ret['master_ip'] != opts['master_ip']:
            log.warning('Master ip address changed from {0} to {1}'.format(opts['master_ip'],
                                                                          ret['master_ip'])
            )
    ret['master_uri'] = 'tcp://{ip}:{port}'.format(ip=ret['master_ip'],
                                                   port=opts['master_port'])
    return ret


def get_proc_dir(cachedir):
    '''
    Given the cache directory, return the directory that process data is
    stored in, creating it if it doesn't exist.
    '''
    fn_ = os.path.join(cachedir, 'proc')
    if not os.path.isdir(fn_):
        # proc_dir is not present, create it
        os.makedirs(fn_)
    return fn_


def parse_args_and_kwargs(func, args, data=None):
    '''
    Wrap load_args_and_kwargs
    '''
    salt.utils.warn_until(
        'Boron',
        'salt.minion.parse_args_and_kwargs() has been renamed to '
        'salt.minion.load_args_and_kwargs(). Please change this function call '
        'before the Boron release of Salt.'
    )
    return load_args_and_kwargs(func, args, data=data)


def load_args_and_kwargs(func, args, data=None):
    '''
    Detect the args and kwargs that need to be passed to a function call, and
    check them against what was passed.
    '''
    argspec = salt.utils.get_function_argspec(func)
    _args = []
    _kwargs = {}
    invalid_kwargs = []

    for arg in args:
        if isinstance(arg, string_types):
            string_arg, string_kwarg = salt.utils.args.parse_input([arg], condition=False)  # pylint: disable=W0632
            if string_arg:
                # Don't append the version that was just derived from parse_cli
                # above, that would result in a 2nd call to
                # salt.utils.cli.yamlify_arg(), which could mangle the input.
                _args.append(arg)
            elif string_kwarg:
                salt.utils.warn_until(
                    'Boron',
                    'The list of function args and kwargs should be parsed '
                    'by salt.utils.args.parse_input() before calling '
                    'salt.minion.load_args_and_kwargs().'
                )
                if argspec.keywords or next(iter(string_kwarg.keys())) in argspec.args:
                    # Function supports **kwargs or is a positional argument to
                    # the function.
                    _kwargs.update(string_kwarg)
                else:
                    # **kwargs not in argspec and parsed argument name not in
                    # list of positional arguments. This keyword argument is
                    # invalid.
                    invalid_kwargs.append('{0}'.format(arg))
                continue

        # if the arg is a dict with __kwarg__ == True, then its a kwarg
        elif isinstance(arg, dict) and arg.pop('__kwarg__', False) is True:
            for key, val in arg.items():
                if argspec.keywords or key in argspec.args:
                    # Function supports **kwargs or is a positional argument to
                    # the function.
                    _kwargs[key] = val
                else:
                    # **kwargs not in argspec and parsed argument name not in
                    # list of positional arguments. This keyword argument is
                    # invalid.
                    invalid_kwargs.append('{0}'.format(arg))
            continue

        else:
            _args.append(arg)

    if invalid_kwargs:
        raise SaltInvocationError(
            'The following keyword arguments are not valid: {0}'
            .format(', '.join(invalid_kwargs))
        )

    if argspec.keywords and isinstance(data, dict):
        # this function accepts **kwargs, pack in the publish data
        for key, val in data.items():
            _kwargs['__pub_{0}'.format(key)] = val

    return _args, _kwargs


class SMinion(object):
    '''
    Create an object that has loaded all of the minion module functions,
    grains, modules, returners etc.  The SMinion allows developers to
    generate all of the salt minion functions and present them with these
    functions for general use.
    '''
    def __init__(self, opts):
        # Late setup of the opts grains, so we can log from the grains module
        opts['grains'] = salt.loader.grains(opts)
        self.opts = opts

        # Clean out the proc directory (default /var/cache/salt/minion/proc)
        if (self.opts.get('file_client', 'remote') == 'remote'
                or self.opts.get('use_master_when_local', False)):
            if isinstance(self.opts['master'], list):
                masters = self.opts['master']
                if self.opts['random_master'] is True:
                    shuffle(masters)
                for master in masters:
                    self.opts['master'] = master
                    self.opts.update(resolve_dns(opts))
                    try:
                        self.gen_modules()
                        break
                    except SaltClientError:
                        log.warning(('Attempted to authenticate with master '
                                     '{0} and failed'.format(master)))
                        continue
            else:
                if self.opts['random_master'] is True:
                    log.warning('random_master is True but there is only one master specified. Ignoring.')
                self.opts.update(resolve_dns(opts))
                self.gen_modules(initial_load=True)
        else:
            self.gen_modules(initial_load=True)

    def gen_modules(self, initial_load=False):
        '''
        Load all of the modules for the minion
        '''
        self.opts['pillar'] = salt.pillar.get_pillar(
            self.opts,
            self.opts['grains'],
            self.opts['id'],
            self.opts['environment'],
        ).compile_pillar()
        self.functions = salt.loader.minion_mods(self.opts, include_errors=True)
        self.function_errors = self.functions['_errors']
        self.functions.pop('_errors')  # Keep the funcs clean
        self.returners = salt.loader.returners(self.opts, self.functions)
        self.states = salt.loader.states(self.opts, self.functions)
        self.rend = salt.loader.render(self.opts, self.functions)
        self.matcher = Matcher(self.opts, self.functions)
        self.functions['sys.reload_modules'] = self.gen_modules


class MinionBase(object):
    def __init__(self, opts):
        self.opts = opts

    def _init_context_and_poller(self):
        self.context = zmq.Context()
        self.poller = zmq.Poller()

    def _prepare_minion_event_system(self):
        # Prepare the minion event system
        #
        # Start with the publish socket
        self._init_context_and_poller()

        hash_type = getattr(hashlib, self.opts.get('hash_type', 'md5'))
        # Only use the first 10 chars to keep longer hashes from exceeding the
        # max socket path length.
        id_hash = hash_type(self.opts['id']).hexdigest()[:10]
        epub_sock_path = os.path.join(
            self.opts['sock_dir'],
            'minion_event_{0}_pub.ipc'.format(id_hash)
        )
        if os.path.exists(epub_sock_path):
            os.unlink(epub_sock_path)
        epull_sock_path = os.path.join(
            self.opts['sock_dir'],
            'minion_event_{0}_pull.ipc'.format(id_hash)
        )
        if os.path.exists(epull_sock_path):
            os.unlink(epull_sock_path)

        self.epub_sock = self.context.socket(zmq.PUB)

        if self.opts.get('ipc_mode', '') == 'tcp':
            epub_uri = 'tcp://127.0.0.1:{0}'.format(
                self.opts['tcp_pub_port']
            )
            epull_uri = 'tcp://127.0.0.1:{0}'.format(
                self.opts['tcp_pull_port']
            )
        else:
            epub_uri = 'ipc://{0}'.format(epub_sock_path)
            salt.utils.check_ipc_path_max_len(epub_uri)
            epull_uri = 'ipc://{0}'.format(epull_sock_path)
            salt.utils.check_ipc_path_max_len(epull_uri)

        log.debug(
            '{0} PUB socket URI: {1}'.format(
                self.__class__.__name__, epub_uri
            )
        )
        log.debug(
            '{0} PULL socket URI: {1}'.format(
                self.__class__.__name__, epull_uri
            )
        )

        # Check to make sure the sock_dir is available, create if not
        default_minion_sock_dir = os.path.join(
            salt.syspaths.SOCK_DIR,
            'minion'
        )
        minion_sock_dir = self.opts.get('sock_dir', default_minion_sock_dir)

        if not os.path.isdir(minion_sock_dir):
            # Let's try to create the directory defined on the configuration
            # file
            try:
                os.makedirs(minion_sock_dir, 0o755)
            except OSError as exc:
                log.error('Could not create SOCK_DIR: {0}'.format(exc))
                # Let's not fail yet and try using the default path
                if minion_sock_dir == default_minion_sock_dir:
                    # We're already trying the default system path, stop now!
                    raise

            if not os.path.isdir(default_minion_sock_dir):
                try:
                    os.makedirs(default_minion_sock_dir, 0o755)
                except OSError as exc:
                    log.error('Could not create SOCK_DIR: {0}'.format(exc))
                    # Let's stop at this stage
                    raise

        # Create the pull socket
        self.epull_sock = self.context.socket(zmq.PULL)

        # Securely bind the event sockets
        if self.opts.get('ipc_mode', '') != 'tcp':
            old_umask = os.umask(0o177)
        try:
            log.info('Starting pub socket on {0}'.format(epub_uri))
            self.epub_sock.bind(epub_uri)
            log.info('Starting pull socket on {0}'.format(epull_uri))
            self.epull_sock.bind(epull_uri)
        finally:
            if self.opts.get('ipc_mode', '') != 'tcp':
                os.umask(old_umask)

    @staticmethod
    def process_schedule(minion, loop_interval):
        try:
            minion.schedule.eval()
            # Check if scheduler requires lower loop interval than
            # the loop_interval setting
            if minion.schedule.loop_interval < loop_interval:
                loop_interval = minion.schedule.loop_interval
                log.debug(
                    'Overriding loop_interval because of scheduled jobs.'
                )
        except Exception as exc:
            log.error(
                'Exception {0} occurred in scheduled job'.format(exc)
            )
        return loop_interval


class MasterMinion(object):
    '''
    Create a fully loaded minion function object for generic use on the
    master. What makes this class different is that the pillar is
    omitted, otherwise everything else is loaded cleanly.
    '''
    def __init__(
            self,
            opts,
            returners=True,
            states=True,
            rend=True,
            matcher=True,
            whitelist=None):
        self.opts = salt.config.minion_config(opts['conf_file'])
        self.opts.update(opts)
        self.whitelist = whitelist
        self.opts['grains'] = salt.loader.grains(opts)
        self.opts['pillar'] = {}
        self.mk_returners = returners
        self.mk_states = states
        self.mk_rend = rend
        self.mk_matcher = matcher
        self.gen_modules(initial_load=True)

    def gen_modules(self, initial_load=False):
        '''
        Load all of the modules for the minion
        '''
        self.functions = salt.loader.minion_mods(
            self.opts,
            whitelist=self.whitelist,
            initial_load=initial_load)
        if self.mk_returners:
            self.returners = salt.loader.returners(self.opts, self.functions)
        if self.mk_states:
            self.states = salt.loader.states(self.opts, self.functions)
        if self.mk_rend:
            self.rend = salt.loader.render(self.opts, self.functions)
        if self.mk_matcher:
            self.matcher = Matcher(self.opts, self.functions)
        self.functions['sys.reload_modules'] = self.gen_modules


class MultiMinion(MinionBase):
    '''
    Create a multi minion interface, this creates as many minions as are
    defined in the master option and binds each minion object to a respective
    master.
    '''
    # timeout for one of the minions to auth with a master
    MINION_CONNECT_TIMEOUT = 5

    def __init__(self, opts):
        super(MultiMinion, self).__init__(opts)

    def minions(self):
        '''
        Return a dict of minion generators bound to the tune_in method

        dict of master -> minion_mapping, the mapping contains:

            opts: options used to create the minion
            last: last auth attempt time
            auth_wait: time to wait for next auth attempt
            minion: minion object
            generator: generator function (non-blocking tune_in)
        '''
        if not isinstance(self.opts['master'], list):
            log.error(
                'Attempting to start a multimaster system with one master')
            sys.exit(salt.defaults.exitcodes.EX_GENERIC)
        ret = {}
        for master in set(self.opts['master']):
            s_opts = copy.copy(self.opts)
            s_opts['master'] = master
            s_opts['multimaster'] = True
            ret[master] = {'opts': s_opts,
                           'last': time.time(),
                           'auth_wait': s_opts['acceptance_wait_time']}
            try:
                minion = Minion(s_opts, self.MINION_CONNECT_TIMEOUT, False)
                ret[master]['minion'] = minion
                ret[master]['generator'] = minion.tune_in_no_block()
            except SaltClientError as exc:
                log.error('Error while bringing up minion for multi-master. Is master at {0} responding?'.format(master))
        return ret

    # Multi Master Tune In
    def tune_in(self):
        '''
        Bind to the masters

        This loop will attempt to create connections to masters it hasn't connected
        to yet, but once the initial connection is made it is up to ZMQ to do the
        reconnect (don't know of an API to get the state here in salt)
        '''
        self._prepare_minion_event_system()
        self.poller.register(self.epull_sock, zmq.POLLIN)

        # Prepare the minion generators
        minions = self.minions()
        loop_interval = int(self.opts['loop_interval'])
        auth_wait = self.opts['acceptance_wait_time']
        max_wait = self.opts['acceptance_wait_time_max']

        while True:
            package = None
            for minion in minions.values():
                if isinstance(minion, dict):
                    minion = minion['minion']
                if not hasattr(minion, 'schedule'):
                    continue
                loop_interval = self.process_schedule(minion, loop_interval)
            socks = dict(self.poller.poll(1))
            if socks.get(self.epull_sock) == zmq.POLLIN:
                try:
                    package = self.epull_sock.recv(zmq.NOBLOCK)
                except Exception:
                    pass

            masters = list(minions.keys())
            shuffle(masters)
            # Do stuff per minion that we have
            for master in masters:
                minion = minions[master]
                # if we haven't connected yet, lets attempt some more.
                # make sure to keep separate auth_wait times, since these
                # are separate masters
                if 'generator' not in minion:
                    if time.time() - minion['auth_wait'] > minion['last']:
                        minion['last'] = time.time()
                        if minion['auth_wait'] < max_wait:
                            minion['auth_wait'] += auth_wait
                        try:
                            t_minion = Minion(minion['opts'], self.MINION_CONNECT_TIMEOUT, False)
                            minions[master]['minion'] = t_minion
                            minions[master]['generator'] = t_minion.tune_in_no_block()
                            minions[master]['auth_wait'] = self.opts['acceptance_wait_time']
                        except SaltClientError:
                            log.error('Error while bring up minion for multi-master. Is master {0} responding?'.format(master))
                            continue
                    else:
                        continue

                # run scheduled jobs if you have them
                loop_interval = self.process_schedule(minion['minion'], loop_interval)

                # if you have an event to handle, do it on a single minion
                # (first one to not throw an exception)
                if package:
                    # If we need to expand this, we may want to consider a specific header
                    # or another approach entirely.
                    if package.startswith('_minion_mine'):
                        for multi_minion in minions:
                            try:
                                minions[master]['minion'].handle_event(package)
                            except Exception:
                                pass
                    else:
                        try:
                            minion['minion'].handle_event(package)
                            package = None
                            self.epub_sock.send(package)
                        except Exception:
                            pass

                # have the Minion class run anything it has to run
                next(minion['generator'])


class Minion(MinionBase):
    '''
    This class instantiates a minion, runs connections for a minion,
    and loads all of the functions into the minion
    '''

    def __init__(self, opts, timeout=60, safe=True):  # pylint: disable=W0231
        '''
        Pass in the options dict
        '''
        self._running = None

        # Warn if ZMQ < 3.2
        if HAS_ZMQ:
            try:
                zmq_version_info = zmq.zmq_version_info()
            except AttributeError:
                # PyZMQ <= 2.1.9 does not have zmq_version_info, fall back to
                # using zmq.zmq_version() and build a version info tuple.
                zmq_version_info = tuple(
                    [int(x) for x in zmq.zmq_version().split('.')]
                )
            if zmq_version_info < (3, 2):
                log.warning(
                    'You have a version of ZMQ less than ZMQ 3.2! There are '
                    'known connection keep-alive issues with ZMQ < 3.2 which '
                    'may result in loss of contact with minions. Please '
                    'upgrade your ZMQ!'
                )
        # Late setup the of the opts grains, so we can log from the grains
        # module
        opts['grains'] = salt.loader.grains(opts)

        # evaluate the master to connect to and authenticate with it
        opts['master'] = self.eval_master(opts,
                                          timeout,
                                          safe)

        self.functions, self.returners, self.function_errors = self._load_modules()
        self.opts['pillar'] = salt.pillar.get_pillar(
            opts,
            opts['grains'],
            opts['id'],
            opts['environment'],
            funcs=self.functions
        ).compile_pillar()
        self.serial = salt.payload.Serial(self.opts)
        self.mod_opts = self._prep_mod_opts()
        self.matcher = Matcher(self.opts, self.functions)
        self.proc_dir = get_proc_dir(opts['cachedir'])
        self.schedule = salt.utils.schedule.Schedule(
            self.opts,
            self.functions,
            self.returners)

        # add default scheduling jobs to the minions scheduler
        if 'mine.update' in self.functions:
            log.info('Added mine.update to scheduler')
            self.schedule.add_job({
                '__mine_interval':
                {
                    'function': 'mine.update',
                    'minutes': opts['mine_interval'],
                    'jid_include': True,
                    'maxrunning': 2
                }
            })

        # add master_alive job if enabled
        if self.opts['master_alive_interval'] > 0:
            self.schedule.add_job({
                '__master_alive':
                {
                    'function': 'status.master',
                    'seconds': opts['master_alive_interval'],
                    'jid_include': True,
                    'maxrunning': 1,
                    'kwargs': {'master_ip': self.opts['master'],
                               'connected': True}
                }
            })

        self.grains_cache = self.opts['grains']

        # store your hexid to subscribe to zmq, hash since zmq filters are prefix
        # matches this way we can avoid collisions
        self.hexid = hashlib.sha1(self.opts['id']).hexdigest()

        if 'proxy' in self.opts['pillar']:
            log.debug('I am {0} and I need to start some proxies for {1}'.format(self.opts['id'],
                                                                                 self.opts['pillar']['proxy']))
            for p in self.opts['pillar']['proxy']:
                log.debug('Starting {0} proxy.'.format(p))
                pid = os.fork()
                if pid > 0:
                    continue
                else:
                    proxyminion = salt.ProxyMinion()
                    proxyminion.start(self.opts['pillar']['proxy'][p])
                    self.clean_die(signal.SIGTERM, None)
        else:
            log.debug('I am {0} and I am not supposed to start any proxies. '
                      '(Likely not a problem)'.format(self.opts['id']))

        # __init__() from MinionBase is called in Minion.eval_master()

    def eval_master(self,
                    opts,
                    timeout=60,
                    safe=True,
                    failed=False):
        '''
        Evaluates and returns the current master address. In standard mode, just calls
        authenticate() with the given master address.

        With master_type=func evaluates the current master address from the given
        module and then calls authenticate().

        With master_type=failover takes the list of masters and loops through them.
        The first one that allows the minion to connect is used to authenticate() and
        then returned. If this function is called outside the minions initialization
        phase (for example from the minions main event-loop when a master connection
        loss was detected), 'failed' should be set to True. The current
        (possibly failed) master will then be removed from the list of masters.
        '''
        # check if master_type was altered from its default
        if opts['master_type'] != 'str':
            # check for a valid keyword
            if opts['master_type'] == 'func':
                # split module and function and try loading the module
                mod, fun = opts['master'].split('.')
                try:
                    master_mod = salt.loader.raw_mod(opts, mod, fun)
                    if not master_mod:
                        raise TypeError
                    # we take whatever the module returns as master address
                    opts['master'] = master_mod[mod + '.' + fun]()
                except TypeError:
                    msg = ('Failed to evaluate master address from '
                           'module \'{0}\''.format(opts['master']))
                    log.error(msg)
                    sys.exit(salt.defaults.exitcodes.EX_GENERIC)
                log.info('Evaluated master from module: {0}'.format(master_mod))

            # if failover is set, master has to be of type list
            elif opts['master_type'] == 'failover':
                if isinstance(opts['master'], list):
                    log.info('Got list of available master addresses:'
                             ' {0}'.format(opts['master']))
                    if opts['master_shuffle']:
                        shuffle(opts['master'])
                elif opts['__role'] == 'syndic':
                    log.info('Syndic setting master_syndic to \'{0}\''.format(opts['master']))

                # if failed=True, the minion was previously connected
                # we're probably called from the minions main-event-loop
                # because a master connection loss was detected. remove
                # the possibly failed master from the list of masters.
                elif failed:
                    log.info('Removing possibly failed master {0} from list of'
                             ' masters'.format(opts['master']))
                    # create new list of master with the possibly failed one removed
                    opts['master'] = [x for x in opts['master_list'] if opts['master'] != x]

                else:
                    msg = ('master_type set to \'failover\' but \'master\' '
                           'is not of type list but of type '
                           '{0}'.format(type(opts['master'])))
                    log.error(msg)
                    sys.exit(salt.defaults.exitcodes.EX_GENERIC)
            else:
                msg = ('Invalid keyword \'{0}\' for variable '
                       '\'master_type\''.format(opts['master_type']))
                log.error(msg)
                sys.exit(salt.defaults.exitcodes.EX_GENERIC)

        # if we have a list of masters, loop through them and be
        # happy with the first one that allows us to connect
        if isinstance(opts['master'], list):
            conn = False
            # shuffle the masters and then loop through them
            local_masters = copy.copy(opts['master'])

            for master in local_masters:
                opts['master'] = master
                opts.update(resolve_dns(opts))
                super(Minion, self).__init__(opts)

                # on first run, update self.opts with the whole master list
                # to enable a minion to re-use old masters if they get fixed
                if 'master_list' not in self.opts:
                    self.opts['master_list'] = local_masters

                try:
                    if self.authenticate(timeout, safe) != 'full':
                        conn = True
                        break
                except SaltClientError:
                    msg = ('Master {0} could not be reached, trying '
                           'next master (if any)'.format(opts['master']))
                    log.info(msg)
                    continue

            if not conn:
                self.connected = False
                msg = ('No master could be reached or all masters denied '
                       'the minions connection attempt.')
                log.error(msg)
            else:
                self.connected = True
                return opts['master']

        # single master sign in
        else:
            opts.update(resolve_dns(opts))
            super(Minion, self).__init__(opts)
            if self.authenticate(timeout, safe) == 'full':
                self.connected = False
                msg = ('master {0} rejected the minions connection because too '
                       'many minions are already connected.'.format(opts['master']))
                log.error(msg)
                sys.exit(salt.defaults.exitcodes.EX_GENERIC)
            else:
                self.connected = True
                return opts['master']

    def _prep_mod_opts(self):
        '''
        Returns a copy of the opts with key bits stripped out
        '''
        mod_opts = {}
        for key, val in self.opts.items():
            if key == 'logger':
                continue
            mod_opts[key] = val
        return mod_opts

    def _load_modules(self, force_refresh=False):
        '''
        Return the functions and the returners loaded up from the loader
        module
        '''
        # if this is a *nix system AND modules_max_memory is set, lets enforce
        # a memory limit on module imports
        # this feature ONLY works on *nix like OSs (resource module doesn't work on windows)
        modules_max_memory = False
        if self.opts.get('modules_max_memory', -1) > 0 and HAS_PSUTIL and HAS_RESOURCE:
            log.debug('modules_max_memory set, enforcing a maximum of {0}'.format(self.opts['modules_max_memory']))
            modules_max_memory = True
            old_mem_limit = resource.getrlimit(resource.RLIMIT_AS)
            rss, vms = psutil.Process(os.getpid()).get_memory_info()
            mem_limit = rss + vms + self.opts['modules_max_memory']
            resource.setrlimit(resource.RLIMIT_AS, (mem_limit, mem_limit))
        elif self.opts.get('modules_max_memory', -1) > 0:
            if not HAS_PSUTIL:
                log.error('Unable to enforce modules_max_memory because psutil is missing')
            if not HAS_RESOURCE:
                log.error('Unable to enforce modules_max_memory because resource is missing')

        self.opts['grains'] = salt.loader.grains(self.opts, force_refresh)
        if self.opts.get('multimaster', False):
            s_opts = copy.copy(self.opts)
            functions = salt.loader.minion_mods(s_opts)
        else:
            functions = salt.loader.minion_mods(self.opts)
        returners = salt.loader.returners(self.opts, functions)
        errors = {}
        if '_errors' in functions:
            errors = functions['_errors']
            functions.pop('_errors')

        # we're done, reset the limits!
        if modules_max_memory is True:
            resource.setrlimit(resource.RLIMIT_AS, old_mem_limit)

        return functions, returners, errors

    def _fire_master(self, data=None, tag=None, events=None, pretag=None):
        '''
        Fire an event on the master, or drop message if unable to send.
        '''
        load = {'id': self.opts['id'],
                'cmd': '_minion_event',
                'pretag': pretag,
                'tok': self.tok}
        if events:
            load['events'] = events
        elif data and tag:
            load['data'] = data
            load['tag'] = tag
        elif not data and tag:
            load['data'] = {}
            load['tag'] = tag

        else:
            return
        channel = salt.transport.Channel.factory(self.opts)
        try:
            result = channel.send(load)
        except Exception:
            log.info("fire_master failed: {0}".format(traceback.format_exc()))

    def _handle_payload(self, payload):
        '''
        Takes a payload from the master publisher and does whatever the
        master wants done.
        '''
        {'aes': self._handle_aes,
         'pub': self._handle_pub,
         'clear': self._handle_clear}[payload['enc']](payload['load'],
                                                      payload['sig'] if 'sig' in payload else None)

    def _handle_aes(self, load, sig=None):
        '''
        Takes the AES encrypted load, checks the signature if pub signatures
        are turned on, decrypts it, and runs the encapsulated instructions
        '''
        # Verify that the signature is valid
        master_pubkey_path = os.path.join(self.opts['pki_dir'], 'minion_master.pub')

        if sig and self.functions['config.get']('sign_pub_messages'):
            if not salt.crypt.verify_signature(master_pubkey_path, load, sig):
                raise AuthenticationError('Message signature failed to validate.')

        try:
            data = self.crypticle.loads(load)
        except AuthenticationError:
            # decryption of the payload failed, try to re-auth but wait
            # random seconds if set in config with random_reauth_delay
            if 'random_reauth_delay' in self.opts:
                reauth_delay = randint(0, float(self.opts['random_reauth_delay']))
                # This mitigates the issue wherein a long-running job might not return
                # on a master key rotation. However, new commands issued during the re-auth
                # splay period will still fail to return.
                if not salt.utils.minion.running(self.opts):
                    log.debug('Waiting {0} seconds to re-authenticate'.format(reauth_delay))
                    time.sleep(reauth_delay)
                else:
                    log.warning('Ignoring re-auth delay because jobs are running')

            self.authenticate()
            data = self.crypticle.loads(load)

        # Verify that the publication is valid
        if 'tgt' not in data or 'jid' not in data or 'fun' not in data \
           or 'arg' not in data:
            return
        # Verify that the publication applies to this minion

        # It's important to note that the master does some pre-processing
        # to determine which minions to send a request to. So for example,
        # a "salt -G 'grain_key:grain_val' test.ping" will invoke some
        # pre-processing on the master and this minion should not see the
        # publication if the master does not determine that it should.

        if 'tgt_type' in data:
            match_func = getattr(self.matcher,
                                 '{0}_match'.format(data['tgt_type']), None)
            if match_func is None:
                return
            if data['tgt_type'] in ('grain', 'grain_pcre', 'pillar'):
                delimiter = data.get('delimiter', DEFAULT_TARGET_DELIM)
                if not match_func(data['tgt'], delimiter=delimiter):
                    return
            elif not match_func(data['tgt']):
                return
        else:
            if not self.matcher.glob_match(data['tgt']):
                return
        # If the minion does not have the function, don't execute,
        # this prevents minions that could not load a minion module
        # from returning a predictable exception
        #if data['fun'] not in self.functions:
        #    return
        if 'user' in data:
            log.info(
                'User {0[user]} Executing command {0[fun]} with jid '
                '{0[jid]}'.format(data)
            )
        else:
            log.info(
                'Executing command {0[fun]} with jid {0[jid]}'.format(data)
            )
        log.debug('Command details {0}'.format(data))
        self._handle_decoded_payload(data)

    def _handle_pub(self, load):
        '''
        Handle public key payloads
        '''
        pass

    def _handle_clear(self, load):
        '''
        Handle un-encrypted transmissions
        '''
        pass

    def _handle_decoded_payload(self, data):
        '''
        Override this method if you wish to handle the decoded data
        differently.
        '''
        if isinstance(data['fun'], string_types):
            if data['fun'] == 'sys.reload_modules':
                self.functions, self.returners, self.function_errors = self._load_modules()
                self.schedule.functions = self.functions
                self.schedule.returners = self.returners
        if isinstance(data['fun'], tuple) or isinstance(data['fun'], list):
            target = Minion._thread_multi_return
        else:
            target = Minion._thread_return
        # We stash an instance references to allow for the socket
        # communication in Windows. You can't pickle functions, and thus
        # python needs to be able to reconstruct the reference on the other
        # side.
        instance = self
        # If we are running in multi-master mode, re-inject opts into module funcs
        if instance.opts.get('multimaster', False):
            for func in instance.functions:
                sys.modules[instance.functions[func].__module__].__opts__ = self.opts
        if self.opts['multiprocessing']:
            if sys.platform.startswith('win'):
                # let python reconstruct the minion on the other side if we're
                # running on windows
                instance = None
            process = multiprocessing.Process(
                target=target, args=(instance, self.opts, data)
            )
        else:
            process = threading.Thread(
                target=target, args=(instance, self.opts, data),
                name=data['jid']
            )
        process.start()
        if not sys.platform.startswith('win'):
            process.join()

    @classmethod
    def _thread_return(cls, minion_instance, opts, data):
        '''
        This method should be used as a threading target, start the actual
        minion side execution.
        '''
        # this seems awkward at first, but it's a workaround for Windows
        # multiprocessing communication.
        if not minion_instance:
            minion_instance = cls(opts)
        fn_ = os.path.join(minion_instance.proc_dir, data['jid'])
        if opts['multiprocessing']:
            salt.utils.daemonize_if(opts)

        salt.utils.appendproctitle(data['jid'])

        sdata = {'pid': os.getpid()}
        sdata.update(data)
        log.info('Starting a new job with PID {0}'.format(sdata['pid']))
        with salt.utils.fopen(fn_, 'w+b') as fp_:
            fp_.write(minion_instance.serial.dumps(sdata))
        ret = {'success': False}
        function_name = data['fun']
        if function_name in minion_instance.functions:
            try:
                func = minion_instance.functions[data['fun']]
                args, kwargs = load_args_and_kwargs(
                    func,
                    data['arg'],
                    data)
                sys.modules[func.__module__].__context__['retcode'] = 0
                return_data = func(*args, **kwargs)
                if isinstance(return_data, types.GeneratorType):
                    ind = 0
                    iret = {}
                    for single in return_data:
                        if isinstance(single, dict) and isinstance(iret, dict):
                            iret.update(single)
                        else:
                            if not iret:
                                iret = []
                            iret.append(single)
                        tag = tagify([data['jid'], 'prog', opts['id'], str(ind)], 'job')
                        event_data = {'return': single}
                        minion_instance._fire_master(event_data, tag)
                        ind += 1
                    ret['return'] = iret
                else:
                    ret['return'] = return_data
                ret['retcode'] = sys.modules[func.__module__].__context__.get(
                    'retcode',
                    0
                )
                ret['success'] = True
            except CommandNotFoundError as exc:
                msg = 'Command required for {0!r} not found'.format(
                    function_name
                )
                log.debug(msg, exc_info=True)
                ret['return'] = '{0}: {1}'.format(msg, exc)
                ret['out'] = 'nested'
            except CommandExecutionError as exc:
                log.error(
                    'A command in {0!r} had a problem: {1}'.format(
                        function_name,
                        exc
                    ),
                    exc_info_on_loglevel=logging.DEBUG
                )
                ret['return'] = 'ERROR: {0}'.format(exc)
                ret['out'] = 'nested'
            except SaltInvocationError as exc:
                log.error(
                    'Problem executing {0!r}: {1}'.format(
                        function_name,
                        exc
                    ),
                    exc_info_on_loglevel=logging.DEBUG
                )
                ret['return'] = 'ERROR executing {0!r}: {1}'.format(
                    function_name, exc
                )
                ret['out'] = 'nested'
            except TypeError as exc:
                msg = ('TypeError encountered executing {0}: {1}. See '
                       'debug log for more info.').format(function_name, exc)
                log.warning(msg, exc_info_on_loglevel=logging.DEBUG)
                ret['return'] = msg
                ret['out'] = 'nested'
            except Exception:
                msg = 'The minion function caused an exception'
                log.warning(msg, exc_info_on_loglevel=logging.DEBUG)
                ret['return'] = '{0}: {1}'.format(msg, traceback.format_exc())
                ret['out'] = 'nested'
        else:
            ret['return'] = '{0!r} is not available.'.format(function_name)
<<<<<<< HEAD
            mod_name = function_name.split('.')[0]
            if mod_name in minion_instance.function_errors:
                ret['return'] += ' Possible reasons: {0!r}'.format(minion_instance.function_errors[mod_name])
=======
            ret['success'] = False
            ret['retcode'] = 254
>>>>>>> d3f82b2a
            ret['out'] = 'nested'

        ret['jid'] = data['jid']
        ret['fun'] = data['fun']
        ret['fun_args'] = data['arg']
        if 'master_id' in data:
            ret['master_id'] = data['master_id']
        if 'metadata' in data:
            if isinstance(data['metadata'], dict):
                ret['metadata'] = data['metadata']
            else:
                log.warning('The metadata parameter must be a dictionary.  Ignoring.')
        minion_instance._return_pub(ret)
        if data['ret']:
            if 'ret_config' in data:
                ret['ret_config'] = data['ret_config']
            ret['id'] = opts['id']
            for returner in set(data['ret'].split(',')):
                try:
                    minion_instance.returners['{0}.returner'.format(
                        returner
                    )](ret)
                except Exception as exc:
                    log.error(
                        'The return failed for job {0} {1}'.format(
                        data['jid'],
                        exc
                        )
                    )
                    log.error(traceback.format_exc())

    @classmethod
    def _thread_multi_return(cls, minion_instance, opts, data):
        '''
        This method should be used as a threading target, start the actual
        minion side execution.
        '''
        salt.utils.appendproctitle(data['jid'])
        # this seems awkward at first, but it's a workaround for Windows
        # multiprocessing communication.
        if not minion_instance:
            minion_instance = cls(opts)
        ret = {
            'return': {},
            'success': {},
        }
        for ind in range(0, len(data['fun'])):
            ret['success'][data['fun'][ind]] = False
            try:
                func = minion_instance.functions[data['fun'][ind]]
                args, kwargs = load_args_and_kwargs(
                    func,
                    data['arg'][ind],
                    data)
                ret['return'][data['fun'][ind]] = func(*args, **kwargs)
                ret['success'][data['fun'][ind]] = True
            except Exception as exc:
                trb = traceback.format_exc()
                log.warning(
                    'The minion function caused an exception: {0}'.format(
                        exc
                    )
                )
                ret['return'][data['fun'][ind]] = trb
            ret['jid'] = data['jid']
            ret['fun'] = data['fun']
            ret['fun_args'] = data['arg']
        if 'metadata' in data:
            ret['metadata'] = data['metadata']
        minion_instance._return_pub(ret)
        if data['ret']:
            if 'ret_config' in data:
                ret['ret_config'] = data['ret_config']
            for returner in set(data['ret'].split(',')):
                ret['id'] = opts['id']
                try:
                    minion_instance.returners['{0}.returner'.format(
                        returner
                    )](ret)
                except Exception as exc:
                    log.error(
                        'The return failed for job {0} {1}'.format(
                        data['jid'],
                        exc
                        )
                    )

    def _return_pub(self, ret, ret_cmd='_return'):
        '''
        Return the data from the executed command to the master server
        '''
        jid = ret.get('jid', ret.get('__jid__'))
        fun = ret.get('fun', ret.get('__fun__'))
        if self.opts['multiprocessing']:
            fn_ = os.path.join(self.proc_dir, jid)
            if os.path.isfile(fn_):
                try:
                    os.remove(fn_)
                except (OSError, IOError):
                    # The file is gone already
                    pass
        log.info('Returning information for job: {0}'.format(jid))
        channel = salt.transport.Channel.factory(self.opts)
        if ret_cmd == '_syndic_return':
            load = {'cmd': ret_cmd,
                    'id': self.opts['id'],
                    'jid': jid,
                    'fun': fun,
                    'load': ret.get('__load__')}
            load['return'] = {}
            for key, value in ret.items():
                if key.startswith('__'):
                    continue
                load['return'][key] = value
        else:
            load = {'cmd': ret_cmd,
                    'id': self.opts['id']}
            for key, value in list(ret.items()):
                load[key] = value

        if 'out' in ret:
            if isinstance(ret['out'], string_types):
                load['out'] = ret['out']
            else:
                log.error('Invalid outputter {0}. This is likely a bug.'
                          .format(ret['out']))
        else:
            try:
                oput = self.functions[fun].__outputter__
            except (KeyError, AttributeError, TypeError):
                pass
            else:
                if isinstance(oput, string_types):
                    load['out'] = oput
        if self.opts['cache_jobs']:
            # Local job cache has been enabled
            fn_ = os.path.join(
                self.opts['cachedir'],
                'minion_jobs',
                load['jid'],
                'return.p')
            jdir = os.path.dirname(fn_)
            if not os.path.isdir(jdir):
                os.makedirs(jdir)
            salt.utils.fopen(fn_, 'w+b').write(self.serial.dumps(ret))
        try:
            ret_val = channel.send(load)
        except SaltReqTimeoutError:
            msg = ('The minion failed to return the job information for job '
                   '{0}. This is often due to the master being shut down or '
                   'overloaded. If the master is running consider increasing '
                   'the worker_threads value.').format(jid)
            log.warn(msg)
            return ''

        log.trace('ret_val = {0}'.format(ret_val))
        return ret_val

    def _state_run(self):
        '''
        Execute a state run based on information set in the minion config file
        '''
        if self.opts['startup_states']:
            data = {'jid': 'req', 'ret': self.opts.get('ext_job_cache', '')}
            if self.opts['startup_states'] == 'sls':
                data['fun'] = 'state.sls'
                data['arg'] = [self.opts['sls_list']]
            elif self.opts['startup_states'] == 'top':
                data['fun'] = 'state.top'
                data['arg'] = [self.opts['top_file']]
            else:
                data['fun'] = 'state.highstate'
                data['arg'] = []
            self._handle_decoded_payload(data)

    def _refresh_grains_watcher(self, refresh_interval_in_minutes):
        '''
        Create a loop that will fire a pillar refresh to inform a master about a change in the grains of this minion
        :param refresh_interval_in_minutes:
        :return: None
        '''
        if '__update_grains' not in self.opts.get('schedule', {}):
            if 'schedule' not in self.opts:
                self.opts['schedule'] = {}
            self.opts['schedule'].update({
                '__update_grains':
                    {
                        'function': 'event.fire',
                        'args': [{}, 'grains_refresh'],
                        'minutes': refresh_interval_in_minutes
                    }
            })

    def _set_tcp_keepalive(self):
        if hasattr(zmq, 'TCP_KEEPALIVE'):
            self.socket.setsockopt(
                zmq.TCP_KEEPALIVE, self.opts['tcp_keepalive']
            )
            self.socket.setsockopt(
                zmq.TCP_KEEPALIVE_IDLE, self.opts['tcp_keepalive_idle']
            )
            self.socket.setsockopt(
                zmq.TCP_KEEPALIVE_CNT, self.opts['tcp_keepalive_cnt']
            )
            self.socket.setsockopt(
                zmq.TCP_KEEPALIVE_INTVL, self.opts['tcp_keepalive_intvl']
            )

    def _set_reconnect_ivl(self):
        recon_delay = self.opts['recon_default']

        if self.opts['recon_randomize']:
            recon_delay = randint(self.opts['recon_default'],
                                  self.opts['recon_default'] + self.opts['recon_max']
                          )

            log.debug("Generated random reconnect delay between '{0}ms' and '{1}ms' ({2})".format(
                self.opts['recon_default'],
                self.opts['recon_default'] + self.opts['recon_max'],
                recon_delay)
            )

        log.debug("Setting zmq_reconnect_ivl to '{0}ms'".format(recon_delay))
        self.socket.setsockopt(zmq.RECONNECT_IVL, recon_delay)

    def _set_reconnect_ivl_max(self):
        if hasattr(zmq, 'RECONNECT_IVL_MAX'):
            log.debug("Setting zmq_reconnect_ivl_max to '{0}ms'".format(
                self.opts['recon_default'] + self.opts['recon_max'])
            )

            self.socket.setsockopt(
                zmq.RECONNECT_IVL_MAX, self.opts['recon_max']
            )

    def _set_ipv4only(self):
        if self.opts['ipv6'] is True and hasattr(zmq, 'IPV4ONLY'):
            # IPv6 sockets work for both IPv6 and IPv4 addresses
            self.socket.setsockopt(zmq.IPV4ONLY, 0)

    def _fire_master_minion_start(self):
        # Send an event to the master that the minion is live
        self._fire_master(
            'Minion {0} started at {1}'.format(
            self.opts['id'],
            time.asctime()
            ),
            'minion_start'
        )
        # dup name spaced event
        self._fire_master(
            'Minion {0} started at {1}'.format(
            self.opts['id'],
            time.asctime()
            ),
            tagify([self.opts['id'], 'start'], 'minion'),
        )

    def _setsockopts(self):
        if self.opts['zmq_filtering']:
            # TODO: constants file for "broadcast"
            self.socket.setsockopt(zmq.SUBSCRIBE, 'broadcast')
            self.socket.setsockopt(zmq.SUBSCRIBE, self.hexid)
        else:
            self.socket.setsockopt(zmq.SUBSCRIBE, '')

        self.socket.setsockopt(zmq.IDENTITY, self.opts['id'])
        self._set_ipv4only()
        self._set_reconnect_ivl_max()
        self._set_tcp_keepalive()

    @property
    def master_pub(self):
        '''
        Return the master publish port
        '''
        return 'tcp://{ip}:{port}'.format(ip=self.opts['master_ip'],
                                          port=self.publish_port)

    def authenticate(self, timeout=60, safe=True):
        '''
        Authenticate with the master, this method breaks the functional
        paradigm, it will update the master information from a fresh sign
        in, signing in can occur as often as needed to keep up with the
        revolving master AES key.
        '''
        log.debug(
            'Attempting to authenticate with the Salt Master at {0}'.format(
                self.opts['master_ip']
            )
        )
        auth = salt.crypt.Auth(self.opts)
        self.tok = auth.gen_token('salt')
        acceptance_wait_time = self.opts['acceptance_wait_time']
        acceptance_wait_time_max = self.opts['acceptance_wait_time_max']
        if not acceptance_wait_time_max:
            acceptance_wait_time_max = acceptance_wait_time

        while True:
            creds = auth.sign_in(timeout, safe)
            if creds == 'full':
                return creds
            elif creds != 'retry':
                log.info('Authentication with master at {0} successful!'.format(self.opts['master_ip']))
                break
            log.info('Waiting for minion key to be accepted by the master.')
            if acceptance_wait_time:
                log.info('Waiting {0} seconds before retry.'.format(acceptance_wait_time))
                time.sleep(acceptance_wait_time)
            if acceptance_wait_time < acceptance_wait_time_max:
                acceptance_wait_time += acceptance_wait_time
                log.debug('Authentication wait time is {0}'.format(acceptance_wait_time))

        self.aes = creds['aes']
        if self.opts.get('syndic_master_publish_port'):
            self.publish_port = self.opts.get('syndic_master_publish_port')
        else:
            self.publish_port = creds['publish_port']
        self.crypticle = salt.crypt.Crypticle(self.opts, self.aes)

    def module_refresh(self, force_refresh=False):
        '''
        Refresh the functions and returners.
        '''
        self.functions, self.returners, _ = self._load_modules(force_refresh)
        self.schedule.functions = self.functions
        self.schedule.returners = self.returners

    def pillar_refresh(self, force_refresh=False):
        '''
        Refresh the pillar
        '''
        self.opts['pillar'] = salt.pillar.get_pillar(
            self.opts,
            self.opts['grains'],
            self.opts['id'],
            self.opts['environment'],
        ).compile_pillar()
        self.module_refresh(force_refresh)

    def manage_schedule(self, package):
        '''
        Refresh the functions and returners.
        '''
        tag, data = salt.utils.event.MinionEvent.unpack(package)
        func = data.get('func', None)
        name = data.get('name', None)
        schedule = data.get('schedule', None)
        where = data.get('where', None)

        if func == 'delete':
            self.schedule.delete_job(name)
        elif func == 'add':
            self.schedule.add_job(schedule)
        elif func == 'modify':
            self.schedule.modify_job(name, schedule, where)
        elif func == 'enable':
            self.schedule.enable_schedule()
        elif func == 'disable':
            self.schedule.disable_schedule()
        elif func == 'enable_job':
            self.schedule.enable_job(name, where)
        elif func == 'run_job':
            self.schedule.run_job(name, where)
        elif func == 'disable_job':
            self.schedule.disable_job(name, where)
        elif func == 'reload':
            self.schedule.reload(schedule)

    def environ_setenv(self, package):
        '''
        Set the salt-minion main process environment according to
        the data contained in the minion event data
        '''
        tag, data = salt.utils.event.MinionEvent.unpack(package)
        environ = data.get('environ', None)
        if environ is None:
            return False
        false_unsets = data.get('false_unsets', False)
        clear_all = data.get('clear_all', False)
        import salt.modules.environ as mod_environ
        return mod_environ.setenv(environ, false_unsets, clear_all)

    def clean_die(self, signum, frame):
        '''
        Python does not handle the SIGTERM cleanly, if it is signaled exit
        the minion process cleanly
        '''
        self._running = False
        exit(0)

    def _pre_tune(self):
        '''
        Set the minion running flag and issue the appropriate warnings if
        the minion cannot be started or is already running
        '''
        if self._running is None:
            self._running = True
        elif self._running is False:
            log.error(
                'This {0} was scheduled to stop. Not running '
                '{0}.tune_in()'.format(self.__class__.__name__)
            )
            return
        elif self._running is True:
            log.error(
                'This {0} is already running. Not running '
                '{0}.tune_in()'.format(self.__class__.__name__)
            )
            return

        try:
            log.info(
                '{0} is starting as user \'{1}\''.format(
                    self.__class__.__name__,
                    salt.utils.get_user()
                )
            )
        except Exception as err:
            # Only windows is allowed to fail here. See #3189. Log as debug in
            # that case. Else, error.
            log.log(
                salt.utils.is_windows() and logging.DEBUG or logging.ERROR,
                'Failed to get the user who is starting {0}'.format(
                    self.__class__.__name__
                ),
                exc_info=err
            )

    def _mine_send(self, package):
        '''
        Send mine data to the master
        '''
        sreq = salt.transport.Channel.factory(self.opts)
        load = salt.utils.event.SaltEvent.unpack(package)[1]
        ret = sreq.send(load)
        return ret

    def handle_event(self, package):
        '''
        Handle an event from the epull_sock (all local minion events)
        '''
        log.debug('Handling event {0!r}'.format(package))
        if package.startswith('module_refresh'):
            self.module_refresh()
        elif package.startswith('pillar_refresh'):
            self.pillar_refresh()
        elif package.startswith('manage_schedule'):
            self.manage_schedule(package)
        elif package.startswith('grains_refresh'):
            if self.grains_cache != self.opts['grains']:
                self.pillar_refresh(force_refresh=True)
                self.grains_cache = self.opts['grains']
        elif package.startswith('environ_setenv'):
            self.environ_setenv(package)
        elif package.startswith('_minion_mine'):
            self._mine_send(package)
        elif package.startswith('fire_master'):
            tag, data = salt.utils.event.MinionEvent.unpack(package)
            log.debug('Forwarding master event tag={tag}'.format(tag=data['tag']))
            self._fire_master(data['data'], data['tag'], data['events'], data['pretag'])
        elif package.startswith('__master_disconnected'):
            tag, data = salt.utils.event.MinionEvent.unpack(package)
            # if the master disconnect event is for a different master, raise an exception
            if data['master'] != self.opts['master']:
                raise Exception()
            if self.connected:
                # we are not connected anymore
                self.connected = False
                # modify the scheduled job to fire only on reconnect
                schedule = {
                   'function': 'status.master',
                   'seconds': self.opts['master_alive_interval'],
                   'jid_include': True,
                   'maxrunning': 2,
                   'kwargs': {'master_ip': self.opts['master'],
                              'connected': False}
                }
                self.schedule.modify_job(name='__master_alive',
                                         schedule=schedule)

                log.info('Connection to master {0} lost'.format(self.opts['master']))

                if self.opts['master_type'] == 'failover':
                    log.info('Trying to tune in to next master from master-list')

                    # if eval_master finds a new master for us, self.connected
                    # will be True again on successfull master authentication
                    self.opts['master'] = self.eval_master(opts=self.opts,
                                                           failed=True)
                    if self.connected:
                        # re-init the subsystems to work with the new master
                        log.info('Re-initialising subsystems for new '
                                 'master {0}'.format(self.opts['master']))
                        del self.socket
                        del self.context
                        del self.poller
                        self._init_context_and_poller()
                        self.socket = self.context.socket(zmq.SUB)
                        self._set_reconnect_ivl()
                        self._setsockopts()
                        self.socket.connect(self.master_pub)
                        self.poller.register(self.socket, zmq.POLLIN)
                        self.poller.register(self.epull_sock, zmq.POLLIN)
                        self._fire_master_minion_start()
                        log.info('Minion is ready to receive requests!')

                        # update scheduled job to run with the new master addr
                        schedule = {
                           'function': 'status.master',
                           'seconds': self.opts['master_alive_interval'],
                           'jid_include': True,
                           'maxrunning': 2,
                           'kwargs': {'master_ip': self.opts['master'],
                                      'connected': True}
                        }
                        self.schedule.modify_job(name='__master_alive',
                                                 schedule=schedule)

        elif package.startswith('__master_connected'):
            # handle this event only once. otherwise it will pollute the log
            if not self.connected:
                log.info('Connection to master {0} re-established'.format(self.opts['master']))
                self.connected = True
                # modify the __master_alive job to only fire,
                # if the connection is lost again
                schedule = {
                   'function': 'status.master',
                   'seconds': self.opts['master_alive_interval'],
                   'jid_include': True,
                   'maxrunning': 2,
                   'kwargs': {'master_ip': self.opts['master'],
                              'connected': True}
                }

                self.schedule.modify_job(name='__master_alive',
                                         schedule=schedule)

    # Main Minion Tune In
    def tune_in(self):
        '''
        Lock onto the publisher. This is the main event loop for the minion
        :rtype : None
        '''
        self._pre_tune()

        # Properly exit if a SIGTERM is signalled
        signal.signal(signal.SIGTERM, self.clean_die)

        log.debug('Minion {0!r} trying to tune in'.format(self.opts['id']))

        self._prepare_minion_event_system()

        self.socket = self.context.socket(zmq.SUB)

        self._set_reconnect_ivl()
        self._setsockopts()

        self.socket.connect(self.master_pub)
        self.poller.register(self.socket, zmq.POLLIN)
        self.poller.register(self.epull_sock, zmq.POLLIN)

        self._fire_master_minion_start()
        log.info('Minion is ready to receive requests!')

        # Make sure to gracefully handle SIGUSR1
        enable_sigusr1_handler()

        # Make sure to gracefully handle CTRL_LOGOFF_EVENT
        salt.utils.enable_ctrl_logoff_handler()

        # On first startup execute a state run if configured to do so
        self._state_run()

        loop_interval = int(self.opts['loop_interval'])

        try:
            if self.opts['grains_refresh_every']:  # If exists and is not zero. In minutes, not seconds!
                if self.opts['grains_refresh_every'] > 1:
                    log.debug(
                        'Enabling the grains refresher. Will run every {0} minutes.'.format(
                            self.opts['grains_refresh_every'])
                    )
                else:  # Clean up minute vs. minutes in log message
                    log.debug(
                        'Enabling the grains refresher. Will run every {0} minute.'.format(
                            self.opts['grains_refresh_every'])

                    )
                self._refresh_grains_watcher(
                    abs(self.opts['grains_refresh_every'])
                )
        except Exception as exc:
            log.error(
                'Exception occurred in attempt to initialize grain refresh routine during minion tune-in: {0}'.format(
                    exc)
            )

        ping_interval = self.opts.get('ping_interval', 0) * 60
        ping_at = None

        while self._running is True:
            loop_interval = self.process_schedule(self, loop_interval)
            try:
                socks = self._do_poll(loop_interval)

                if ping_interval > 0:
                    if socks or not ping_at:
                        ping_at = time.time() + ping_interval
                    if ping_at < time.time():
                        log.debug('Ping master')
                        self._fire_master('ping', 'minion_ping')
                        ping_at = time.time() + ping_interval

                self._do_socket_recv(socks)

                # Check the event system
                if socks.get(self.epull_sock) == zmq.POLLIN:
                    package = self.epull_sock.recv(zmq.NOBLOCK)
                    try:
                        self.handle_event(package)
                        self.epub_sock.send(package)
                    except Exception:
                        log.debug('Exception while handling events', exc_info=True)
                    # Add an extra fallback in case a forked process leeks through
                    multiprocessing.active_children()

            except zmq.ZMQError as exc:
                # The interrupt caused by python handling the
                # SIGCHLD. Throws this error with errno == EINTR.
                # Nothing to receive on the zmq socket throws this error
                # with EAGAIN.
                # Both are safe to ignore
                if exc.errno != errno.EAGAIN and exc.errno != errno.EINTR:
                    log.critical('Unexpected ZMQError while polling minion',
                                 exc_info=True)
                continue
            except SaltClientError:
                raise
            except Exception:
                log.critical(
                    'An exception occurred while polling the minion',
                    exc_info=True
                )

    def tune_in_no_block(self):
        '''
        Executes the tune_in sequence but omits extra logging and the
        management of the event bus assuming that these are handled outside
        the tune_in sequence
        '''

        self._pre_tune()
        self._init_context_and_poller()

        self.socket = self.context.socket(zmq.SUB)

        self._setsockopts()

        self.socket.connect(self.master_pub)
        self.poller.register(self.socket, zmq.POLLIN)

        self._fire_master_minion_start()

        loop_interval = int(self.opts['loop_interval'])

        # On first startup execute a state run if configured to do so
        self._state_run()

        while self._running is True:
            try:
                socks = self._do_poll(loop_interval)
                self._do_socket_recv(socks)
                # Check the event system
            except zmq.ZMQError:
                # If a zeromq error happens recover
                yield True
            except Exception:
                log.critical(
                    'An exception occurred while polling the minion',
                    exc_info=True
                )
            yield True

    def _do_poll(self, loop_interval):
        log.trace('Check main poller timeout {0}'.format(loop_interval))
        return dict(self.poller.poll(
            loop_interval * 1000)
        )

    def _do_socket_recv(self, socks):
        if socks.get(self.socket) == zmq.POLLIN:
            # topic filtering is done at the zmq level, so we just strip it
            messages = self.socket.recv_multipart(zmq.NOBLOCK)
            messages_len = len(messages)
            # if it was one message, then its old style
            if messages_len == 1:
                payload = self.serial.loads(messages[0])
            # 2 includes a header which says who should do it
            elif messages_len == 2:
                payload = self.serial.loads(messages[1])
            else:
                raise Exception(('Invalid number of messages ({0}) in zeromq pub'
                                 'message from master').format(len(messages_len)))

            log.trace('Handling payload')
            self._handle_payload(payload)

    def destroy(self):
        '''
        Tear down the minion
        '''
        self._running = False
        if getattr(self, 'poller', None) is not None:
            if isinstance(self.poller.sockets, dict):
                for socket in self.poller.sockets.keys():
                    if socket.closed is False:
                        socket.close()
                    self.poller.unregister(socket)
            else:
                for socket in self.poller.sockets:
                    if socket[0].closed is False:
                        socket[0].close()
                    self.poller.unregister(socket[0])

        if hasattr(self, 'epub_sock') and self.epub_sock.closed is False:
            self.epub_sock.close()
        if hasattr(self, 'epull_sock') and self.epull_sock.closed is False:
            self.epull_sock.close()
        if hasattr(self, 'socket') and self.socket.closed is False:
            self.socket.close()
        if hasattr(self, 'context') and self.context.closed is False:
            self.context.term()

    def __del__(self):
        self.destroy()


class Syndic(Minion):
    '''
    Make a Syndic minion, this minion will use the minion keys on the
    master to authenticate with a higher level master.
    '''
    def __init__(self, opts, **kwargs):
        self._syndic_interface = opts.get('interface')
        self._syndic = True
        # force auth_safemode True because Syndic don't support autorestart
        opts['auth_safemode'] = True
        opts['loop_interval'] = 1
        super(Syndic, self).__init__(opts, **kwargs)
        self.mminion = salt.minion.MasterMinion(opts)

    def _handle_aes(self, load, sig=None):
        '''
        Takes the AES encrypted load, decrypts it, and runs the encapsulated
        instructions
        '''
        # If the AES authentication has changed, re-authenticate
        try:
            data = self.crypticle.loads(load)
        except AuthenticationError:
            self.authenticate()
            data = self.crypticle.loads(load)
        # Verify that the publication is valid
        if 'tgt' not in data or 'jid' not in data or 'fun' not in data \
           or 'arg' not in data:
            return
        data['to'] = int(data.get('to', self.opts['timeout'])) - 1
        if 'user' in data:
            log.debug(
                'User {0[user]} Executing syndic command {0[fun]} with '
                'jid {0[jid]}'.format(
                    data
                )
            )
        else:
            log.debug(
                'Executing syndic command {0[fun]} with jid {0[jid]}'.format(
                    data
                )
            )
        log.debug('Command details: {0}'.format(data))
        self._handle_decoded_payload(data)

    def _handle_decoded_payload(self, data):
        '''
        Override this method if you wish to handle the decoded data
        differently.
        '''
        self.syndic_cmd(data)

    def syndic_cmd(self, data):
        '''
        Take the now clear load and forward it on to the client cmd
        '''
        # Set up default tgt_type
        if 'tgt_type' not in data:
            data['tgt_type'] = 'glob'
        kwargs = {}

        # optionally add a few fields to the publish data
        for field in ('master_id',  # which master the job came from
                      'user',  # which user ran the job
                      ):
            if field in data:
                kwargs[field] = data[field]

        # Send out the publication
        self.local.pub(data['tgt'],
                       data['fun'],
                       data['arg'],
                       data['tgt_type'],
                       data['ret'],
                       data['jid'],
                       data['to'],
                       user=data.get('user', ''),
                       **kwargs)

    def _setsockopts(self):
        # no filters for syndication masters, unless we want to maintain a
        # list of all connected minions and update the filter
        self.socket.setsockopt(zmq.SUBSCRIBE, '')
        self.socket.setsockopt(zmq.IDENTITY, self.opts['id'])

        self._set_reconnect_ivl_max()
        self._set_tcp_keepalive()
        self._set_ipv4only()

    def _fire_master_syndic_start(self):
        # Send an event to the master that the minion is live
        self._fire_master(
            'Syndic {0} started at {1}'.format(
            self.opts['id'],
            time.asctime()
            ),
            'syndic_start'
        )
        self._fire_master(
            'Syndic {0} started at {1}'.format(
            self.opts['id'],
            time.asctime()
            ),
            tagify([self.opts['id'], 'start'], 'syndic'),
        )

    def tune_in_no_block(self):
        '''
        Executes the tune_in sequence but omits extra logging and the
        management of the event bus assuming that these are handled outside
        the tune_in sequence
        '''
        # Instantiate the local client
        self.local = salt.client.get_local_client(self.opts['_minion_conf_file'])
        self.local.event.subscribe('')

        self._init_context_and_poller()

        self.socket = self.context.socket(zmq.SUB)

        self._setsockopts()

        self.socket.connect(self.master_pub)
        self.poller.register(self.socket, zmq.POLLIN)

        loop_interval = int(self.opts['loop_interval'])

        self._fire_master_syndic_start()

        while True:
            try:
                socks = dict(self.poller.poll(loop_interval * 1000))
                if socks.get(self.socket) == zmq.POLLIN:
                    self._process_cmd_socket()
            except zmq.ZMQError:
                yield True
            except Exception:
                log.critical(
                    'An exception occurred while polling the minion',
                    exc_info=True
                )
            yield True

    # Syndic Tune In
    def tune_in(self):
        '''
        Lock onto the publisher. This is the main event loop for the syndic
        '''
        signal.signal(signal.SIGTERM, self.clean_die)
        log.debug('Syndic {0!r} trying to tune in'.format(self.opts['id']))

        self._init_context_and_poller()

        # Instantiate the local client
        self.local = salt.client.get_local_client(self.opts['_minion_conf_file'])
        self.local.event.subscribe('')
        self.local.opts['interface'] = self._syndic_interface
        # register the event sub to the poller
        self.poller.register(self.local.event.sub)

        # Start with the publish socket
        # Share the poller with the event object
        self.socket = self.context.socket(zmq.SUB)

        self._setsockopts()

        self.socket.connect(self.master_pub)
        self.poller.register(self.socket, zmq.POLLIN)
        # Send an event to the master that the minion is live
        self._fire_master_syndic_start()

        # Make sure to gracefully handle SIGUSR1
        enable_sigusr1_handler()

        loop_interval = int(self.opts['loop_interval'])
        self._reset_event_aggregation()
        while True:
            try:
                # Do all the maths in seconds
                timeout = loop_interval
                if self.event_forward_timeout is not None:
                    timeout = min(timeout,
                                  self.event_forward_timeout - time.time())
                if timeout >= 0:
                    log.trace('Polling timeout: %f', timeout)
                    socks = dict(self.poller.poll(timeout * 1000))
                else:
                    # This shouldn't really happen.
                    # But there's no harm being defensive
                    log.warning('Negative timeout in syndic main loop')
                    socks = {}
                if socks.get(self.socket) == zmq.POLLIN:
                    self._process_cmd_socket()
                if socks.get(self.local.event.sub) == zmq.POLLIN:
                    self._process_event_socket()
                if self.event_forward_timeout is not None and \
                        self.event_forward_timeout < time.time():
                    self._forward_events()
            # We don't handle ZMQErrors like the other minions
            # I've put explicit handling around the receive calls
            # in the process_*_socket methods. If we see any other
            # errors they may need some kind of handling so log them
            # for now.
            except Exception:
                log.critical(
                    'An exception occurred while polling the syndic',
                    exc_info=True
                )

    def _process_cmd_socket(self):
        try:
            messages = self.socket.recv_multipart(zmq.NOBLOCK)
            messages_len = len(messages)
            idx = None
            if messages_len == 1:
                idx = 0
            elif messages_len == 2:
                idx = 1
            else:
                raise SaltSyndicMasterError('Syndication master received message of invalid len ({0}/2)'.format(messages_len))

            payload = self.serial.loads(messages[idx])
        except zmq.ZMQError as e:
            # Swallow errors for bad wakeups or signals needing processing
            if e.errno != errno.EAGAIN and e.errno != errno.EINTR:
                raise
        log.trace('Handling payload')
        self._handle_payload(payload)

    def _reset_event_aggregation(self):
        self.jids = {}
        self.raw_events = []
        self.event_forward_timeout = None

    def _process_event_socket(self):
        tout = time.time() + self.opts['syndic_max_event_process_time']
        while tout > time.time():
            try:
                event = self.local.event.get_event_noblock()
            except zmq.ZMQError as e:
                # EAGAIN indicates no more events at the moment
                # EINTR some kind of signal maybe someone trying
                # to get us to quit so escape our timeout
                if e.errno == errno.EAGAIN or e.errno == errno.EINTR:
                    break
                raise
            log.trace('Got event {0}'.format(event['tag']))
            if self.event_forward_timeout is None:
                self.event_forward_timeout = (
                        time.time() + self.opts['syndic_event_forward_timeout']
                        )
            if salt.utils.is_jid(event['tag']) and 'return' in event['data']:
                if 'jid' not in event['data']:
                    # Not a job return
                    continue
                jdict = self.jids.setdefault(event['tag'], {})
                if not jdict:
                    jdict['__fun__'] = event['data'].get('fun')
                    jdict['__jid__'] = event['data']['jid']
                    jdict['__load__'] = {}
                    fstr = '{0}.get_jid'.format(self.opts['master_job_cache'])
                    jdict['__load__'].update(
                        self.mminion.returners[fstr](event['data']['jid'])
                        )
                if 'master_id' in event['data']:
                    jdict['master_id'] = event['data']['master_id']
                jdict[event['data']['id']] = event['data']['return']
            else:
                # Add generic event aggregation here
                if 'retcode' not in event['data']:
                    self.raw_events.append(event)

    def _forward_events(self):
        log.trace('Forwarding events')
        if self.raw_events:
            self._fire_master(events=self.raw_events,
                              pretag=tagify(self.opts['id'], base='syndic'),
                              )
        for jid in self.jids:
            self._return_pub(self.jids[jid], '_syndic_return')
        self._reset_event_aggregation()

    def destroy(self):
        '''
        Tear down the syndic minion
        '''
        # We borrowed the local clients poller so give it back before
        # it's destroyed. Reset the local poller reference.
        self.poller = None
        super(Syndic, self).destroy()
        if hasattr(self, 'local'):
            del self.local


class MultiSyndic(MinionBase):
    '''
    Make a MultiSyndic minion, this minion will handle relaying jobs and returns from
    all minions connected to it to the list of masters it is connected to.

    Note: jobs will be returned best-effort to the requesting master. This also means
    (since we are using zmq) that if a job was fired and the master disconnects
    between the publish and return, that the return will end up in a zmq buffer
    in this Syndic headed to that original master.

    In addition, since these classes all seem to use a mix of blocking and non-blocking
    calls (with varying timeouts along the way) this daemon does not handle failure well,
    it will (under most circumstances) stall the daemon for ~60s attempting to re-auth
    with the down master
    '''
    # time to connect to upstream master
    SYNDIC_CONNECT_TIMEOUT = 5

    def __init__(self, opts):
        opts['loop_interval'] = 1
        super(MultiSyndic, self).__init__(opts)
        self.mminion = salt.minion.MasterMinion(opts)

        # create all of the syndics you need
        self.master_syndics = {}
        for master in set(self.opts['master']):
            s_opts = copy.copy(self.opts)
            s_opts['master'] = master
            self.master_syndics[master] = {'opts': s_opts,
                                           'auth_wait': s_opts['acceptance_wait_time'],
                                           'dead_until': 0}
            self._connect_to_master(master)

    # TODO: do we need all of this?
    def _connect_to_master(self, master):
        '''
        Attempt to connect to master, including back-off for each one

        return boolean of wether you connected or not
        '''
        if master not in self.master_syndics:
            log.error('Unable to connect to {0}, not in the list of masters'.format(master))
            return False

        minion = self.master_syndics[master]
        # if we need to be dead for a while, stay that way
        if minion['dead_until'] > time.time():
            return False

        if time.time() - minion['auth_wait'] > minion.get('last', 0):
            try:
                t_minion = Syndic(minion['opts'],
                                  timeout=self.SYNDIC_CONNECT_TIMEOUT,
                                  safe=False,
                                  )

                self.master_syndics[master]['syndic'] = t_minion
                self.master_syndics[master]['generator'] = t_minion.tune_in_no_block()
                self.master_syndics[master]['auth_wait'] = self.opts['acceptance_wait_time']
                self.master_syndics[master]['dead_until'] = 0

                return True
            except SaltClientError:
                log.error('Error while bring up minion for multi-syndic. Is master {0} responding?'.format(master))
                # re-use auth-wait as backoff for syndic
                minion['dead_until'] = time.time() + minion['auth_wait']
                if minion['auth_wait'] < self.opts['acceptance_wait_time_max']:
                    minion['auth_wait'] += self.opts['acceptance_wait_time']
        return False

    def _call_syndic(self, func, args=(), kwargs=None, master_id=None):
        '''
        Wrapper to call a given func on a syndic, best effort to get the one you asked for
        '''
        if kwargs is None:
            kwargs = {}
        for master, syndic_dict in self.iter_master_options(master_id):
            if 'syndic' not in syndic_dict:
                continue
            if syndic_dict['dead_until'] > time.time():
                log.error('Unable to call {0} on {1}, that syndic is dead for now'.format(func, master_id))
                continue
            try:
                getattr(syndic_dict['syndic'], func)(*args, **kwargs)
                return
            except SaltClientError:
                log.error('Unable to call {0} on {1}, trying another...'.format(func, master_id))
                # re-use auth-wait as backoff for syndic
                syndic_dict['dead_until'] = time.time() + syndic_dict['auth_wait']
                if syndic_dict['auth_wait'] < self.opts['acceptance_wait_time_max']:
                    syndic_dict['auth_wait'] += self.opts['acceptance_wait_time']
                continue
        log.critical('Unable to call {0} on any masters!'.format(func))

    def iter_master_options(self, master_id=None):
        '''
        Iterate (in order) over your options for master
        '''
        masters = list(self.master_syndics.keys())
        shuffle(masters)
        if master_id not in self.master_syndics:
            master_id = masters.pop(0)
        else:
            masters.remove(master_id)

        while True:
            yield master_id, self.master_syndics[master_id]
            if len(masters) == 0:
                break
            master_id = masters.pop(0)

    def _reset_event_aggregation(self):
        self.jids = {}
        self.raw_events = []
        self.event_forward_timeout = None

    # Syndic Tune In
    def tune_in(self):
        '''
        Lock onto the publisher. This is the main event loop for the syndic
        '''
        # Instantiate the local client
        self.local = salt.client.get_local_client(self.opts['_minion_conf_file'])
        self.local.event.subscribe('')

        log.debug('MultiSyndic {0!r} trying to tune in'.format(self.opts['id']))

        # Share the poller with the event object
        self.poller = self.local.event.poller

        # Make sure to gracefully handle SIGUSR1
        enable_sigusr1_handler()

        loop_interval = int(self.opts['loop_interval'])
        self._reset_event_aggregation()
        while True:
            try:
                # Do all the maths in seconds
                timeout = loop_interval
                if self.event_forward_timeout is not None:
                    timeout = min(timeout,
                                  self.event_forward_timeout - time.time())
                if timeout >= 0:
                    log.trace('Polling timeout: %f', timeout)
                    socks = dict(self.poller.poll(timeout * 1000))
                else:
                    # This shouldn't really happen.
                    # But there's no harm being defensive
                    log.warning('Negative timeout in syndic main loop')
                    socks = {}
                # check all of your master_syndics, have them do their thing
                for master_id, syndic_dict in self.master_syndics.items():
                    # if not connected, lets try
                    if 'generator' not in syndic_dict:
                        # if we couldn't connect, lets try later
                        if not self._connect_to_master(master_id):
                            continue
                    next(syndic_dict['generator'])

                # events
                if socks.get(self.local.event.sub) == zmq.POLLIN:
                    self._process_event_socket()

                if (self.event_forward_timeout is not None and
                    self.event_forward_timeout < time.time()):
                    self._forward_events()
            # We don't handle ZMQErrors like the other minions
            # I've put explicit handling around the receive calls
            # in the process_*_socket methods. If we see any other
            # errors they may need some kind of handling so log them
            # for now.
            except Exception:
                log.critical(
                    'An exception occurred while polling the syndic',
                    exc_info=True
                )

    def _process_event_socket(self):
        tout = time.time() + self.opts['syndic_max_event_process_time']
        while tout > time.time():
            try:
                event = self.local.event.get_event_noblock()
            except zmq.ZMQError as e:
                # EAGAIN indicates no more events at the moment
                # EINTR some kind of signal maybe someone trying
                # to get us to quit so escape our timeout
                if e.errno == errno.EAGAIN or e.errno == errno.EINTR:
                    break
                raise
            log.trace('Got event {0}'.format(event['tag']))
            if self.event_forward_timeout is None:
                self.event_forward_timeout = (
                        time.time() + self.opts['syndic_event_forward_timeout']
                        )
            if salt.utils.is_jid(event['tag']) and 'return' in event['data']:
                if 'jid' not in event['data']:
                    # Not a job return
                    continue
                jdict = self.jids.setdefault(event['tag'], {})
                if not jdict:
                    jdict['__fun__'] = event['data'].get('fun')
                    jdict['__jid__'] = event['data']['jid']
                    jdict['__load__'] = {}
                    fstr = '{0}.get_jid'.format(self.opts['master_job_cache'])
                    jdict['__load__'].update(
                        self.mminion.returners[fstr](event['data']['jid'])
                        )
                if 'master_id' in event['data']:
                    # __'s to make sure it doesn't print out on the master cli
                    jdict['__master_id__'] = event['data']['master_id']
                jdict[event['data']['id']] = event['data']['return']
            else:
                # Add generic event aggregation here
                if 'retcode' not in event['data']:
                    self.raw_events.append(event)

    def _forward_events(self):
        log.trace('Forwarding events')
        if self.raw_events:
            self._call_syndic('_fire_master',
                              kwargs={'events': self.raw_events,
                                      'pretag': tagify(self.opts['id'], base='syndic')},
                              )
        for jid, jid_ret in self.jids.items():
            self._call_syndic('_return_pub', args=(jid_ret, '_syndic_return'), master_id=jid_ret.get('__master_id__'))

        self._reset_event_aggregation()


class Matcher(object):
    '''
    Use to return the value for matching calls from the master
    '''
    def __init__(self, opts, functions=None):
        self.opts = opts
        self.functions = functions

    def confirm_top(self, match, data, nodegroups=None):
        '''
        Takes the data passed to a top file environment and determines if the
        data matches this minion
        '''
        matcher = 'compound'
        if not data:
            log.error('Received bad data when setting the match from the top '
                      'file')
            return False
        for item in data:
            if isinstance(item, dict):
                if 'match' in item:
                    matcher = item['match']
        if hasattr(self, matcher + '_match'):
            funcname = '{0}_match'.format(matcher)
            if matcher == 'nodegroup':
                return getattr(self, funcname)(match, nodegroups)
            return getattr(self, funcname)(match)
        else:
            log.error('Attempting to match with unknown matcher: {0}'.format(
                matcher
            ))
            return False

    def glob_match(self, tgt):
        '''
        Returns true if the passed glob matches the id
        '''
        if not isinstance(tgt, str):
            return False

        return fnmatch.fnmatch(self.opts['id'], tgt)

    def pcre_match(self, tgt):
        '''
        Returns true if the passed pcre regex matches
        '''
        return bool(re.match(tgt, self.opts['id']))

    def list_match(self, tgt):
        '''
        Determines if this host is on the list
        '''
        if isinstance(tgt, string_types):
            tgt = tgt.split(',')
        return bool(self.opts['id'] in tgt)

    def grain_match(self, tgt, delimiter=DEFAULT_TARGET_DELIM):
        '''
        Reads in the grains glob match
        '''
        log.debug('grains target: {0}'.format(tgt))
        if delimiter not in tgt:
            log.error('Got insufficient arguments for grains match '
                      'statement from master')
            return False
        return salt.utils.subdict_match(
            self.opts['grains'], tgt, delimiter=delimiter
        )

    def grain_pcre_match(self, tgt, delimiter=DEFAULT_TARGET_DELIM):
        '''
        Matches a grain based on regex
        '''
        log.debug('grains pcre target: {0}'.format(tgt))
        if delimiter not in tgt:
            log.error('Got insufficient arguments for grains pcre match '
                      'statement from master')
            return False
        return salt.utils.subdict_match(self.opts['grains'], tgt,
                                        delimiter=delimiter, regex_match=True)

    def data_match(self, tgt):
        '''
        Match based on the local data store on the minion
        '''
        if self.functions is None:
            self.functions = salt.loader.minion_mods(self.opts)
        comps = tgt.split(':')
        if len(comps) < 2:
            return False
        val = self.functions['data.getval'](comps[0])
        if val is None:
            # The value is not defined
            return False
        if isinstance(val, list):
            # We are matching a single component to a single list member
            for member in val:
                if fnmatch.fnmatch(str(member).lower(), comps[1].lower()):
                    return True
            return False
        if isinstance(val, dict):
            if comps[1] in val:
                return True
            return False
        return bool(fnmatch.fnmatch(
            val,
            comps[1],
        ))

    def pillar_match(self, tgt, delimiter=DEFAULT_TARGET_DELIM):
        '''
        Reads in the pillar glob match
        '''
        log.debug('pillar target: {0}'.format(tgt))
        if delimiter not in tgt:
            log.error('Got insufficient arguments for pillar match '
                      'statement from master')
            return False
        return salt.utils.subdict_match(
            self.opts['pillar'], tgt, delimiter=delimiter
        )

    def pillar_exact_match(self, tgt, delimiter=':'):
        '''
        Reads in the pillar match, no globbing
        '''
        log.debug('pillar target: {0}'.format(tgt))
        if delimiter not in tgt:
            log.error('Got insufficient arguments for pillar match '
                      'statement from master')
            return False
        return salt.utils.subdict_match(self.opts['pillar'],
                                        tgt,
                                        delimiter=delimiter,
                                        exact_match=True)

    def ipcidr_match(self, tgt):
        '''
        Matches based on ip address or CIDR notation
        '''
        num_parts = len(tgt.split('/'))
        if num_parts > 2:
            # Target is not valid CIDR
            return False
        elif num_parts == 2:
            # Target is CIDR
            return salt.utils.network.in_subnet(
                tgt,
                addrs=self.opts['grains'].get('ipv4', [])
            )
        else:
            # Target is an IPv4 address
            import socket
            try:
                socket.inet_aton(tgt)
            except socket.error:
                # Not a valid IPv4 address
                return False
            else:
                return tgt in self.opts['grains'].get('ipv4', [])

    def range_match(self, tgt):
        '''
        Matches based on range cluster
        '''
        if HAS_RANGE:
            range_ = seco.range.Range(self.opts['range_server'])
            try:
                return self.opts['grains']['fqdn'] in range_.expand(tgt)
            except seco.range.RangeException as exc:
                log.debug('Range exception in compound match: {0}'.format(exc))
                return False
        return False

    def compound_match(self, tgt):
        '''
        Runs the compound target check
        '''
        if not isinstance(tgt, string_types):
            log.debug('Compound target received that is not a string')
            return False
        ref = {'G': 'grain',
               'P': 'grain_pcre',
               'I': 'pillar',
               'L': 'list',
               'S': 'ipcidr',
               'E': 'pcre'}
        if HAS_RANGE:
            ref['R'] = 'range'
        results = []
        opers = ['and', 'or', 'not', '(', ')']
        tokens = tgt.split()
        for match in tokens:
            # Try to match tokens from the compound target, first by using
            # the 'G, X, I, L, S, E' matcher types, then by hostname glob.
            if '@' in match and match[1] == '@':
                comps = match.split('@')
                matcher = ref.get(comps[0])
                if not matcher:
                    # If an unknown matcher is called at any time, fail out
                    return False
                results.append(
                    str(
                        getattr(self, '{0}_match'.format(matcher))(
                            '@'.join(comps[1:])
                        )
                    )
                )
            elif match in opers:
                # We didn't match a target, so append a boolean operator or
                # subexpression
                if results or match in ['(', ')']:
                    if match == 'not':
                        if results[-1] == 'and':
                            pass
                        elif results[-1] == 'or':
                            pass
                        else:
                            results.append('and')
                    results.append(match)
                else:
                    # seq start with oper, fail
                    if match not in ['(', ')']:
                        return False
            else:
                # The match is not explicitly defined, evaluate it as a glob
                results.append(str(self.glob_match(match)))
        results = ' '.join(results)
        try:
            return eval(results)  # pylint: disable=W0123
        except Exception:
            log.error('Invalid compound target: {0} for results: {1}'.format(tgt, results))
            return False
        return False

    def nodegroup_match(self, tgt, nodegroups):
        '''
        This is a compatibility matcher and is NOT called when using
        nodegroups for remote execution, but is called when the nodegroups
        matcher is used in states
        '''
        if tgt in nodegroups:
            return self.compound_match(
                salt.utils.minions.nodegroup_comp(tgt, nodegroups)
            )
        return False


class ProxyMinion(Minion):
    '''
    This class instantiates a 'proxy' minion--a minion that does not manipulate
    the host it runs on, but instead manipulates a device that cannot run a minion.
    '''
    def __init__(self, opts, timeout=60, safe=True):  # pylint: disable=W0231
        '''
        Pass in the options dict
        '''

        self._running = None
        # Warn if ZMQ < 3.2
        if HAS_ZMQ:
            try:
                zmq_version_info = zmq.zmq_version_info()
            except AttributeError:
                # PyZMQ <= 2.1.9 does not have zmq_version_info, fall back to
                # using zmq.zmq_version() and build a version info tuple.
                zmq_version_info = tuple(
                    [int(x) for x in zmq.zmq_version().split('.')]
                )
            if zmq_version_info < (3, 2):
                log.warning(
                    'You have a version of ZMQ less than ZMQ 3.2! There are '
                    'known connection keep-alive issues with ZMQ < 3.2 which '
                    'may result in loss of contact with minions. Please '
                    'upgrade your ZMQ!'
                )
        # Late setup the of the opts grains, so we can log from the grains
        # module
        # print opts['proxymodule']
        fq_proxyname = 'proxy.'+opts['proxy']['proxytype']
        self.proxymodule = salt.loader.proxy(opts, fq_proxyname)
        opts['proxyobject'] = self.proxymodule[opts['proxy']['proxytype']+'.Proxyconn'](opts['proxy'])
        opts['id'] = opts['proxyobject'].id(opts)
        opts.update(resolve_dns(opts))
        self.opts = opts
        self.authenticate(timeout, safe)
        self.functions, self.returners, self.function_errors = self._load_modules()
        self.opts['pillar'] = salt.pillar.get_pillar(
            opts,
            opts['grains'],
            opts['id'],
            opts['environment'],
            funcs=self.functions
        ).compile_pillar()
        self.serial = salt.payload.Serial(self.opts)
        self.mod_opts = self._prep_mod_opts()
        self.matcher = Matcher(self.opts, self.functions)
        self.proc_dir = get_proc_dir(opts['cachedir'])
        self.schedule = salt.utils.schedule.Schedule(
            self.opts,
            self.functions,
            self.returners)
        self.grains_cache = self.opts['grains']
        # self._running = True

    def _prep_mod_opts(self):
        '''
        Returns a copy of the opts with key bits stripped out
        '''
        return super(ProxyMinion, self)._prep_mod_opts()

    def _load_modules(self, force_refresh=False):
        '''
        Return the functions and the returners loaded up from the loader
        module
        '''
        return super(ProxyMinion, self)._load_modules(force_refresh=force_refresh)<|MERGE_RESOLUTION|>--- conflicted
+++ resolved
@@ -1111,14 +1111,11 @@
                 ret['out'] = 'nested'
         else:
             ret['return'] = '{0!r} is not available.'.format(function_name)
-<<<<<<< HEAD
             mod_name = function_name.split('.')[0]
             if mod_name in minion_instance.function_errors:
                 ret['return'] += ' Possible reasons: {0!r}'.format(minion_instance.function_errors[mod_name])
-=======
             ret['success'] = False
             ret['retcode'] = 254
->>>>>>> d3f82b2a
             ret['out'] = 'nested'
 
         ret['jid'] = data['jid']
