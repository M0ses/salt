# -*- coding: utf-8 -*-
'''
We wanna be free to ride our machines without being hassled by The Man!
And we wanna get loaded!
And we wanna have a good time!
And that's what we are gonna do. We are gonna have a good time...
'''

# Import python libs
from __future__ import absolute_import
import os
import imp
import sys
import salt
import time
import logging
import inspect
import tempfile
import functools
from collections import MutableMapping
from zipimport import zipimporter

# Import salt libs
from salt.exceptions import LoaderError
from salt.template import check_render_pipe_str
from salt.utils.decorators import Depends
import salt.utils.context
import salt.utils.lazy
import salt.utils.event
import salt.utils.odict

# Solve the Chicken and egg problem where grains need to run before any
# of the modules are loaded and are generally available for any usage.
import salt.modules.cmdmod

# Import 3rd-party libs
import salt.ext.six as six

__salt__ = {
    'cmd.run': salt.modules.cmdmod._run_quiet
}
log = logging.getLogger(__name__)

SALT_BASE_PATH = os.path.abspath(os.path.dirname(salt.__file__))
LOADED_BASE_NAME = 'salt.loaded'

if six.PY3:
    # pylint: disable=no-member,no-name-in-module,import-error
    import importlib.machinery
    SUFFIXES = []
    for suffix in importlib.machinery.EXTENSION_SUFFIXES:
        SUFFIXES.append((suffix, 'rb', 3))
    for suffix in importlib.machinery.BYTECODE_SUFFIXES:
        SUFFIXES.append((suffix, 'rb', 2))
    for suffix in importlib.machinery.SOURCE_SUFFIXES:
        SUFFIXES.append((suffix, 'r', 1))
    # pylint: enable=no-member,no-name-in-module,import-error
else:
    SUFFIXES = imp.get_suffixes()

# Because on the cloud drivers we do `from salt.cloud.libcloudfuncs import *`
# which simplifies code readability, it adds some unsupported functions into
# the driver's module scope.
# We list un-supported functions here. These will be removed from the loaded.
LIBCLOUD_FUNCS_NOT_SUPPORTED = (
    'parallels.avail_sizes',
    'parallels.avail_locations',
    'proxmox.avail_sizes',
    'saltify.destroy',
    'saltify.avail_sizes',
    'saltify.avail_images',
    'saltify.avail_locations',
    'rackspace.reboot',
    'openstack.list_locations',
    'rackspace.list_locations'
)

# Will be set to pyximport module at runtime if cython is enabled in config.
pyximport = None


def static_loader(
        opts,
        ext_type,
        tag,
        pack=None,
        int_type=None,
        ext_dirs=True,
        ext_type_dirs=None,
        base_path=None,
        filter_name=None,
        ):
    funcs = LazyLoader(
        _module_dirs(
            opts,
            ext_type,
            tag,
            int_type,
            ext_dirs,
            ext_type_dirs,
            base_path,
        ),
        opts,
        tag=tag,
        pack=pack,
    )
    ret = {}
    funcs._load_all()
    if filter_name:
        funcs = FilterDictWrapper(funcs, filter_name)
    for key in funcs:
        ret[key] = funcs[key]
    return ret


def _module_dirs(
        opts,
        ext_type,
        tag,
        int_type=None,
        ext_dirs=True,
        ext_type_dirs=None,
        base_path=None,
        ):
    sys_types = os.path.join(base_path or SALT_BASE_PATH, int_type or ext_type)
    ext_types = os.path.join(opts['extension_modules'], ext_type)

    ext_type_types = []
    if ext_dirs:
        if ext_type_dirs is None:
            ext_type_dirs = '{0}_dirs'.format(tag)
        if ext_type_dirs in opts:
            ext_type_types.extend(opts[ext_type_dirs])

    cli_module_dirs = []
    # The dirs can be any module dir, or a in-tree _{ext_type} dir
    for _dir in opts.get('module_dirs', []):
        # Prepend to the list to match cli argument ordering
        maybe_dir = os.path.join(_dir, ext_type)
        if os.path.isdir(maybe_dir):
            cli_module_dirs.insert(0, maybe_dir)
            continue

        maybe_dir = os.path.join(_dir, '_{0}'.format(ext_type))
        if os.path.isdir(maybe_dir):
            cli_module_dirs.insert(0, maybe_dir)

    return cli_module_dirs + ext_type_types + [ext_types, sys_types]


def minion_mods(
        opts,
        context=None,
        utils=None,
        whitelist=None,
        include_errors=False,
        initial_load=False,
        loaded_base_name=None,
        notify=False,
        static_modules=None,
        proxy=None):
    '''
    Load execution modules

    Returns a dictionary of execution modules appropriate for the current
    system by evaluating the __virtual__() function in each module.

    :param dict opts: The Salt options dictionary

    :param dict context: A Salt context that should be made present inside
                            generated modules in __context__

    :param dict utils: Utility functions which should be made available to
                            Salt modules in __utils__. See `utils_dir` in
                            salt.config for additional information about
                            configuration.

    :param list whitelist: A list of modules which should be whitelisted.
    :param bool include_errors: Deprecated flag! Unused.
    :param bool initial_load: Deprecated flag! Unused.
    :param str loaded_base_name: A string marker for the loaded base name.
    :param bool notify: Flag indicating that an event should be fired upon
                        completion of module loading.

    .. code-block:: python

        import salt.config
        import salt.loader

        __opts__ = salt.config.minion_config('/etc/salt/minion')
        __grains__ = salt.loader.grains(__opts__)
        __opts__['grains'] = __grains__
        __salt__ = salt.loader.minion_mods(__opts__)
        __salt__['test.ping']()
    '''
    # TODO Publish documentation for module whitelisting
    if not whitelist:
        whitelist = opts.get('whitelist_modules', None)
    ret = LazyLoader(
        _module_dirs(opts, 'modules', 'module'),
        opts,
        tag='module',
        pack={'__context__': context, '__utils__': utils, '__proxy__': proxy},
        whitelist=whitelist,
        loaded_base_name=loaded_base_name,
        static_modules=static_modules,
    )

    ret.pack['__salt__'] = ret

    # Load any provider overrides from the configuration file providers option
    #  Note: Providers can be pkg, service, user or group - not to be confused
    #        with cloud providers.
    providers = opts.get('providers', False)
    if providers and isinstance(providers, dict):
        for mod in providers:
            # sometimes providers opts is not to diverge modules but
            # for other configuration
            try:
                funcs = raw_mod(opts, providers[mod], ret)
            except TypeError:
                break
            else:
                if funcs:
                    for func in funcs:
                        f_key = '{0}{1}'.format(mod, func[func.rindex('.'):])
                        ret[f_key] = funcs[func]

    if notify:
        evt = salt.utils.event.get_event('minion', opts=opts, listen=False)
        evt.fire_event({'complete': True}, tag='/salt/minion/minion_mod_complete')

    return ret


def raw_mod(opts, name, functions, mod='modules'):
    '''
    Returns a single module loaded raw and bypassing the __virtual__ function

    .. code-block:: python

        import salt.config
        import salt.loader

        __opts__ = salt.config.minion_config('/etc/salt/minion')
        testmod = salt.loader.raw_mod(__opts__, 'test', None)
        testmod['test.ping']()
    '''
    loader = LazyLoader(
        _module_dirs(opts, mod, 'rawmodule'),
        opts,
        tag='rawmodule',
        virtual_enable=False,
        pack={'__salt__': functions},
    )
    # if we don't have the module, return an empty dict
    if name not in loader.file_mapping:
        return {}

    loader._load_module(name)  # load a single module (the one passed in)
    return dict(loader._dict)  # return a copy of *just* the funcs for `name`


def engines(opts, functions, runners):
    '''
    Return the master services plugins
    '''
    pack = {'__salt__': functions,
            '__runners__': runners}
    return LazyLoader(
        _module_dirs(opts, 'engines', 'engines'),
        opts,
        tag='engines',
        pack=pack,
    )


def proxy(opts, functions=None, returners=None, whitelist=None):
    '''
    Returns the proxy module for this salt-proxy-minion
    '''
    ret = LazyLoader(
        _module_dirs(opts, 'proxy', 'proxy'),
        opts,
        tag='proxy',
        pack={'__salt__': functions, '__ret__': returners},
    )

    ret.pack['__proxy__'] = ret

    return ret


def returners(opts, functions, whitelist=None, context=None):
    '''
    Returns the returner modules
    '''
    return LazyLoader(
        _module_dirs(opts, 'returners', 'returner'),
        opts,
        tag='returner',
        whitelist=whitelist,
        pack={'__salt__': functions, '__context__': context},
    )


def utils(opts, whitelist=None, context=None):
    '''
    Returns the utility modules
    '''
    return LazyLoader(
        _module_dirs(opts, 'utils', 'utils', ext_type_dirs='utils_dirs'),
        opts,
        tag='utils',
        whitelist=whitelist,
        pack={'__context__': context},
    )


def pillars(opts, functions, context=None):
    '''
    Returns the pillars modules
    '''
    ret = LazyLoader(
        _module_dirs(opts, 'pillar', 'pillar'),
        opts,
        tag='pillar',
        pack={'__salt__': functions, '__context__': context},
    )
    return FilterDictWrapper(ret, '.ext_pillar')


def tops(opts):
    '''
    Returns the tops modules
    '''
    if 'master_tops' not in opts:
        return {}
    whitelist = list(opts['master_tops'].keys())
    ret = LazyLoader(
        _module_dirs(opts, 'tops', 'top'),
        opts,
        tag='top',
        whitelist=whitelist,
    )
    return FilterDictWrapper(ret, '.top')


def wheels(opts, whitelist=None):
    '''
    Returns the wheels modules
    '''
    return LazyLoader(
        _module_dirs(opts, 'wheel', 'wheel'),
        opts,
        tag='wheel',
        whitelist=whitelist,
    )


def outputters(opts):
    '''
    Returns the outputters modules

    :param dict opts: The Salt options dictionary
    :returns: LazyLoader instance, with only outputters present in the keyspace
    '''
    ret = LazyLoader(
        _module_dirs(opts, 'output', 'output', ext_type_dirs='outputter_dirs'),
        opts,
        tag='output',
    )
    wrapped_ret = FilterDictWrapper(ret, '.output')
    # TODO: this name seems terrible... __salt__ should always be execution mods
    ret.pack['__salt__'] = wrapped_ret
    return wrapped_ret


def serializers(opts):
    '''
    Returns the serializers modules
    :param dict opts: The Salt options dictionary
    :returns: LazyLoader instance, with only serializers present in the keyspace
    '''
    return LazyLoader(
        _module_dirs(opts, 'serializers', 'serializers'),
        opts,
        tag='serializers',
    )


def auth(opts, whitelist=None):
    '''
    Returns the auth modules

    :param dict opts: The Salt options dictionary
    :returns: LazyLoader
    '''
    return LazyLoader(
        _module_dirs(opts, 'auth', 'auth'),
        opts,
        tag='auth',
        whitelist=whitelist,
        pack={'__salt__': minion_mods(opts)},
    )


def fileserver(opts, backends):
    '''
    Returns the file server modules
    '''
    return LazyLoader(
        _module_dirs(opts, 'fileserver', 'fileserver'),
        opts,
        tag='fileserver',
        whitelist=backends,
    )


def roster(opts, whitelist=None):
    '''
    Returns the roster modules
    '''
    return LazyLoader(
        _module_dirs(opts, 'roster', 'roster'),
        opts,
        tag='roster',
        whitelist=whitelist,
    )


def states(opts, functions, utils, whitelist=None):
    '''
    Returns the state modules

    :param dict opts: The Salt options dictionary
    :param dict functions: A dictionary of minion modules, with module names as
                            keys and funcs as values.

    .. code-block:: python

        import salt.config
        import salt.loader

        __opts__ = salt.config.minion_config('/etc/salt/minion')
        statemods = salt.loader.states(__opts__, None, None)
    '''
    ret = LazyLoader(
        _module_dirs(opts, 'states', 'states'),
        opts,
        tag='states',
        pack={'__salt__': functions},
        whitelist=whitelist,
    )
    ret.pack['__states__'] = ret
    ret.pack['__utils__'] = utils
    return ret


def beacons(opts, functions, context=None):
    '''
    Load the beacon modules

    :param dict opts: The Salt options dictionary
    :param dict functions: A dictionary of minion modules, with module names as
                            keys and funcs as values.
    '''
    return LazyLoader(
        _module_dirs(opts, 'beacons', 'beacons'),
        opts,
        tag='beacons',
        pack={'__context__': context, '__salt__': functions},
    )


def search(opts, returners, whitelist=None):
    '''
    Returns the search modules

    :param dict opts: The Salt options dictionary
    :param returners: Undocumented
    :param whitelist: Undocumented
    '''
    # TODO Document returners arg
    # TODO Document whitelist arg
    return LazyLoader(
        _module_dirs(opts, 'search', 'search'),
        opts,
        tag='search',
        whitelist=whitelist,
        pack={'__ret__': returners},
    )


def log_handlers(opts):
    '''
    Returns the custom logging handler modules

    :param dict opts: The Salt options dictionary
    '''
    ret = LazyLoader(
        _module_dirs(
            opts,
            'log_handlers',
            'log_handlers',
            int_type='handlers',
            base_path=os.path.join(SALT_BASE_PATH, 'log'),
        ),
        opts,
        tag='log_handlers',
    )
    return FilterDictWrapper(ret, '.setup_handlers')


def ssh_wrapper(opts, functions=None, context=None):
    '''
    Returns the custom logging handler modules
    '''
    return LazyLoader(
        _module_dirs(
            opts,
            'wrapper',
            'wrapper',
            base_path=os.path.join(SALT_BASE_PATH, os.path.join('client', 'ssh')),
        ),
        opts,
        tag='wrapper',
        pack={'__salt__': functions, '__context__': context},
    )


def render(opts, functions, states=None):
    '''
    Returns the render modules
    '''
    pack = {'__salt__': functions}
    if states:
        pack['__states__'] = states
    ret = LazyLoader(
        _module_dirs(
            opts,
            'renderers',
            'render',
            ext_type_dirs='render_dirs',
        ),
        opts,
        tag='render',
        pack=pack,
    )
    rend = FilterDictWrapper(ret, '.render')

    if not check_render_pipe_str(opts['renderer'], rend):
        err = ('The renderer {0} is unavailable, this error is often because '
               'the needed software is unavailable'.format(opts['renderer']))
        log.critical(err)
        raise LoaderError(err)
    return rend


def grain_funcs(opts):
    '''
    Returns the grain functions

      .. code-block:: python

          import salt.config
          import salt.loader

          __opts__ = salt.config.minion_config('/etc/salt/minion')
          grainfuncs = salt.loader.grain_funcs(__opts__)
    '''
    return LazyLoader(
        _module_dirs(
            opts,
            'grains',
            'grain',
            ext_type_dirs='grains_dirs',
        ),
        opts,
        tag='grains',
    )


def grains(opts, force_refresh=False, proxy=None):
    '''
    Return the functions for the dynamic grains and the values for the static
    grains.

    .. code-block:: python

        import salt.config
        import salt.loader

        __opts__ = salt.config.minion_config('/etc/salt/minion')
        __grains__ = salt.loader.grains(__opts__)
        print __grains__['id']
    '''
    # if we hae no grains, lets try loading from disk (TODO: move to decorator?)
    if not force_refresh:
        if opts.get('grains_cache', False):
            cfn = os.path.join(
                opts['cachedir'],
                'grains.cache.p'
            )
            if os.path.isfile(cfn):
                grains_cache_age = int(time.time() - os.path.getmtime(cfn))
                if opts.get('grains_cache_expiration', 300) >= grains_cache_age and not \
                        opts.get('refresh_grains_cache', False) and not force_refresh:
                    log.debug('Retrieving grains from cache')
                    try:
                        serial = salt.payload.Serial(opts)
                        with salt.utils.fopen(cfn, 'rb') as fp_:
                            cached_grains = serial.load(fp_)
                        return cached_grains
                    except (IOError, OSError):
                        pass
                else:
                    if force_refresh:
                        log.debug('Grains refresh requested. Refreshing grains.')
                    else:
                        log.debug('Grains cache last modified {0} seconds ago and '
                                  'cache expiration is set to {1}. '
                                  'Grains cache expired. Refreshing.'.format(
                                      grains_cache_age,
                                      opts.get('grains_cache_expiration', 300)
                                  ))
            else:
                log.debug('Grains cache file does not exist.')

    if opts.get('skip_grains', False):
        return {}
    if 'conf_file' in opts:
        pre_opts = {}
        pre_opts.update(salt.config.load_config(
            opts['conf_file'], 'SALT_MINION_CONFIG',
            salt.config.DEFAULT_MINION_OPTS['conf_file']
        ))
        default_include = pre_opts.get(
            'default_include', opts['default_include']
        )
        include = pre_opts.get('include', [])
        pre_opts.update(salt.config.include_config(
            default_include, opts['conf_file'], verbose=False
        ))
        pre_opts.update(salt.config.include_config(
            include, opts['conf_file'], verbose=True
        ))
        if 'grains' in pre_opts:
            opts['grains'] = pre_opts['grains']
        else:
            opts['grains'] = {}
    else:
        opts['grains'] = {}

    grains_data = {}
    funcs = grain_funcs(opts)
    if force_refresh:  # if we refresh, lets reload grain modules
        funcs.clear()
    # Run core grains
    for key, fun in six.iteritems(funcs):
        if not key.startswith('core.'):
            continue
        log.trace('Loading {0} grain'.format(key))
        ret = fun()
        if not isinstance(ret, dict):
            continue
        grains_data.update(ret)

    # Run the rest of the grains
    for key, fun in six.iteritems(funcs):
        if key.startswith('core.') or key == '_errors':
            continue
        try:
            ret = fun()
        except Exception:
            log.critical(
                'Failed to load grains defined in grain file {0} in '
                'function {1}, error:\n'.format(
                    key, fun
                ),
                exc_info=True
            )
            continue
        if not isinstance(ret, dict):
            continue
        grains_data.update(ret)

    # Write cache if enabled
    if opts.get('grains_cache', False):
        cumask = os.umask(0o77)
        try:
            if salt.utils.is_windows():
                # Make sure cache file isn't read-only
                __salt__['cmd.run']('attrib -R "{0}"'.format(cfn))
            with salt.utils.fopen(cfn, 'w+b') as fp_:
                try:
                    serial = salt.payload.Serial(opts)
                    serial.dump(grains_data, fp_)
                except TypeError:
                    # Can't serialize pydsl
                    pass
        except (IOError, OSError):
            msg = 'Unable to write to grains cache file {0}'
            log.error(msg.format(cfn))
        os.umask(cumask)

    grains_data.update(opts['grains'])
    return grains_data


# TODO: get rid of? Does anyone use this? You should use raw() instead
def call(fun, **kwargs):
    '''
    Directly call a function inside a loader directory
    '''
    args = kwargs.get('args', [])
    dirs = kwargs.get('dirs', [])

    funcs = LazyLoader(
        [os.path.join(SALT_BASE_PATH, 'modules')] + dirs,
        None,
        tag='modules',
        virtual_enable=False,
    )
    return funcs[fun](*args)


def runner(opts):
    '''
    Directly call a function inside a loader directory
    '''
    ret = LazyLoader(
        _module_dirs(opts, 'runners', 'runner', ext_type_dirs='runner_dirs'),
        opts,
        tag='runners',
    )
    # TODO: change from __salt__ to something else, we overload __salt__ too much
    ret.pack['__salt__'] = ret
    return ret


def queues(opts):
    '''
    Directly call a function inside a loader directory
    '''
    return LazyLoader(
        _module_dirs(opts, 'queues', 'queue', ext_type_dirs='queue_dirs'),
        opts,
        tag='queues',
    )


def sdb(opts, functions=None, whitelist=None):
    '''
    Make a very small database call
    '''
    return LazyLoader(
        _module_dirs(opts, 'sdb', 'sdb'),
        opts,
        tag='sdb',
        pack={'__sdb__': functions},
        whitelist=whitelist,
    )


def pkgdb(opts):
    '''
    Return modules for SPM's package database

    .. versionadded:: 2015.8.0
    '''
    return LazyLoader(
        _module_dirs(
            opts,
            'pkgdb',
            'pkgdb',
            base_path=os.path.join(SALT_BASE_PATH, 'spm')
        ),
        opts,
        tag='pkgdb'
    )


def pkgfiles(opts):
    '''
    Return modules for SPM's file handling

    .. versionadded:: 2015.8.0
    '''
    return LazyLoader(
        _module_dirs(
            opts,
            'pkgfiles',
            'pkgfiles',
            base_path=os.path.join(SALT_BASE_PATH, 'spm')
        ),
        opts,
        tag='pkgfiles'
    )


def clouds(opts):
    '''
    Return the cloud functions
    '''
    # Let's bring __active_provider_name__, defaulting to None, to all cloud
    # drivers. This will get temporarily updated/overridden with a context
    # manager when needed.
    functions = LazyLoader(
        _module_dirs(opts,
                     'clouds',
                     'cloud',
                     base_path=os.path.join(SALT_BASE_PATH, 'cloud'),
                     int_type='clouds'),
        opts,
        tag='clouds',
        pack={'__active_provider_name__': None},
    )
    for funcname in LIBCLOUD_FUNCS_NOT_SUPPORTED:
        log.trace(
            '\'{0}\' has been marked as not supported. Removing from the list '
            'of supported cloud functions'.format(
                funcname
            )
        )
        functions.pop(funcname, None)
    return functions


def netapi(opts):
    '''
    Return the network api functions
    '''
    return LazyLoader(
        _module_dirs(opts, 'netapi', 'netapi'),
        opts,
        tag='netapi',
    )


def executors(opts, functions=None, context=None):
    '''
    Returns the executor modules
    '''
    return LazyLoader(
        _module_dirs(opts, 'executors', 'executor'),
        opts,
        tag='executor',
        pack={'__salt__': functions, '__context__': context or {}},
    )


def _generate_module(name):
    if name in sys.modules:
        return

    code = "'''Salt loaded {0} parent module'''".format(name.split('.')[-1])
    module = imp.new_module(name)
    exec(code, module.__dict__)
    sys.modules[name] = module


def _mod_type(module_path):
    if module_path.startswith(SALT_BASE_PATH):
        return 'int'
    return 'ext'


# TODO: move somewhere else?
class FilterDictWrapper(MutableMapping):
    '''
    Create a dict which wraps another dict with a specific key suffix on get

    This is to replace "filter_load"
    '''
    def __init__(self, d, suffix):
        self._dict = d
        self.suffix = suffix

    def __setitem__(self, key, val):
        self._dict[key] = val

    def __delitem__(self, key):
        del self._dict[key]

    def __getitem__(self, key):
        return self._dict[key + self.suffix]

    def __len__(self):
        return len(self._dict)

    def __iter__(self):
        for key in self._dict:
            if key.endswith(self.suffix):
                yield key.replace(self.suffix, '')


class LazyLoader(salt.utils.lazy.LazyDict):
    '''
    Goals here:
        - lazy loading
        - minimize disk usage

    # TODO:
        - move modules_max_memory into here
        - singletons (per tag)
    '''

    mod_dict_class = salt.utils.odict.OrderedDict

    def __init__(self,
                 module_dirs,
                 opts=None,
                 tag='module',
                 loaded_base_name=None,
                 mod_type_check=None,
                 pack=None,
                 whitelist=None,
                 virtual_enable=True,
                 static_modules=None
                 ):  # pylint: disable=W0231
        '''
        In pack, if any of the values are None they will be replaced with an
        empty context-specific dict
        '''

        self.inject_globals = {}
        self.pack = {} if pack is None else pack
        if opts is None:
            opts = {}
        self.context_dict = salt.utils.context.ContextDict()
        self.opts = self.__prep_mod_opts(opts)

        self.module_dirs = module_dirs
        self.tag = tag
        self.loaded_base_name = loaded_base_name or LOADED_BASE_NAME
        self.mod_type_check = mod_type_check or _mod_type

        if '__context__' not in self.pack:
            self.pack['__context__'] = None

        for k, v in six.iteritems(self.pack):
            if v is None:  # if the value of a pack is None, lets make an empty dict
                self.context_dict.setdefault(k, {})
                self.pack[k] = salt.utils.context.NamespacedDictWrapper(self.context_dict, k)

        self.whitelist = whitelist
        self.virtual_enable = virtual_enable
        self.initial_load = True

        # names of modules that we don't have (errors, __virtual__, etc.)
        self.missing_modules = {}  # mapping of name -> error
        self.loaded_modules = {}  # mapping of module_name -> dict_of_functions
        self.loaded_files = set()  # TODO: just remove them from file_mapping?
        self.static_modules = static_modules if static_modules else []

        self.disabled = set(self.opts.get('disable_{0}s'.format(self.tag), []))

        self.refresh_file_mapping()

        super(LazyLoader, self).__init__()  # late init the lazy loader
        # create all of the import namespaces
        _generate_module('{0}.int'.format(self.loaded_base_name))
        _generate_module('{0}.int.{1}'.format(self.loaded_base_name, tag))
        _generate_module('{0}.ext'.format(self.loaded_base_name))
        _generate_module('{0}.ext.{1}'.format(self.loaded_base_name, tag))

    def __getitem__(self, item):
        '''
        Override the __getitem__ in order to decorate the returned function if we need
        to last-minute inject globals
        '''
        func = super(LazyLoader, self).__getitem__(item)
        if self.inject_globals:
            return global_injector_decorator(self.inject_globals)(func)
        else:
            return func

    def __getattr__(self, mod_name):
        '''
        Allow for "direct" attribute access-- this allows jinja templates to
        access things like `salt.test.ping()`
        '''
        # if we have an attribute named that, lets return it.
        try:
            return object.__getattr__(self, mod_name)  # pylint: disable=no-member
        except AttributeError:
            pass

        # otherwise we assume its jinja template access
        if mod_name not in self.loaded_modules and not self.loaded:
            for name in self._iter_files(mod_name):
                if name in self.loaded_files:
                    continue
                # if we got what we wanted, we are done
                if self._load_module(name) and mod_name in self.loaded_modules:
                    break
        if mod_name in self.loaded_modules:
            return self.loaded_modules[mod_name]
        else:
            raise AttributeError(mod_name)

    def missing_fun_string(self, function_name):
        '''
        Return the error string for a missing function.

        This can range from "not available' to "__virtual__" returned False
        '''
        mod_name = function_name.split('.')[0]
        if mod_name in self.loaded_modules:
            return '\'{0}\' is not available.'.format(function_name)
        else:
            try:
                reason = self.missing_modules[mod_name]
            except KeyError:
                return '\'{0}\' is not available.'.format(function_name)
            else:
                if reason is not None:
                    return '\'{0}\' __virtual__ returned False: {1}'.format(mod_name, reason)
                else:
                    return '\'{0}\' __virtual__ returned False'.format(mod_name)

    def refresh_file_mapping(self):
        '''
        refresh the mapping of the FS on disk
        '''
        # map of suffix to description for imp
        self.suffix_map = {}
        suffix_order = ['']  # local list to determine precedence of extensions
                             # Prefer packages (directories) over modules (single files)!
        for (suffix, mode, kind) in SUFFIXES:
            self.suffix_map[suffix] = (suffix, mode, kind)
            suffix_order.append(suffix)

        if self.opts.get('cython_enable', True) is True:
            try:
                global pyximport
                pyximport = __import__('pyximport')  # pylint: disable=import-error
                pyximport.install()
                # add to suffix_map so file_mapping will pick it up
                self.suffix_map['.pyx'] = tuple()
            except ImportError:
                log.info('Cython is enabled in the options but not present '
                    'in the system path. Skipping Cython modules.')
        # Allow for zipimport of modules
        if self.opts.get('enable_zip_modules', True) is True:
            self.suffix_map['.zip'] = tuple()
        # allow for module dirs
        self.suffix_map[''] = ('', '', imp.PKG_DIRECTORY)

        # create mapping of filename (without suffix) to (path, suffix)
        self.file_mapping = {}

        for mod_dir in self.module_dirs:
            files = []
            try:
                files = os.listdir(mod_dir)
            except OSError:
                continue  # Next mod_dir
            for filename in files:
                try:
                    if filename.startswith('_'):
                        # skip private modules
                        # log messages omitted for obviousness
                        continue  # Next filename
                    f_noext, ext = os.path.splitext(filename)
                    # make sure it is a suffix we support
                    if ext not in self.suffix_map:
                        continue  # Next filename
                    if f_noext in self.disabled:
                        log.trace(
                            'Skipping {0}, it is disabled by configuration'.format(
                            filename
                            )
                        )
                        continue  # Next filename
                    fpath = os.path.join(mod_dir, filename)
                    # if its a directory, lets allow us to load that
                    if ext == '':
                        # is there something __init__?
                        subfiles = os.listdir(fpath)
                        for suffix in suffix_order:
                            if '' == suffix:
                                continue  # Next suffix (__init__ must have a suffix)
                            init_file = '__init__{0}'.format(suffix)
                            if init_file in subfiles:
                                break
                        else:
                            continue  # Next filename

                    if f_noext in self.file_mapping:
                        curr_ext = self.file_mapping[f_noext][1]
                        #log.debug("****** curr_ext={0} ext={1} suffix_order={2}".format(curr_ext, ext, suffix_order))
<<<<<<< HEAD
                        if '' in (curr_ext, ext) and curr_ext != ext:
                            log.error('Module/package collision: {0!r} and {1!r}'.format(
                                fpath, self.file_mapping[f_noext][0]
                            ))
                        if suffix_order.index(ext) >= suffix_order.index(curr_ext):
                            continue  # Next filename

                    # Made it this far - add it
                    self.file_mapping[f_noext] = (fpath, ext)

=======
                        if curr_ext and suffix_order.index(ext) < suffix_order.index(curr_ext):
                            self.file_mapping[f_noext] = (fpath, ext)
>>>>>>> b919f55f
                except OSError:
                    continue
        for smod in self.static_modules:
            f_noext = smod.split('.')[-1]
            self.file_mapping[f_noext] = (smod, '.o')

    def clear(self):
        '''
        Clear the dict
        '''
        super(LazyLoader, self).clear()  # clear the lazy loader
        self.loaded_files = set()
        self.missing_modules = {}
        self.loaded_modules = {}
        # if we have been loaded before, lets clear the file mapping since
        # we obviously want a re-do
        if hasattr(self, 'opts'):
            self.refresh_file_mapping()
        self.initial_load = False

    def __prep_mod_opts(self, opts):
        '''
        Strip out of the opts any logger instance
        '''
        if '__grains__' not in self.pack:
            self.context_dict['grains'] = opts.get('grains', {})
            self.pack['__grains__'] = salt.utils.context.NamespacedDictWrapper(self.context_dict, 'grains')

        if '__pillar__' not in self.pack:
            self.context_dict['pillar'] = opts.get('pillar', {})
            self.pack['__pillar__'] = salt.utils.context.NamespacedDictWrapper(self.context_dict, 'pillar')

        mod_opts = {}
        for key, val in list(opts.items()):
            if key == 'logger':
                continue
            mod_opts[key] = val
        return mod_opts

    def _iter_files(self, mod_name):
        '''
        Iterate over all file_mapping files in order of closeness to mod_name
        '''
        # do we have an exact match?
        if mod_name in self.file_mapping:
            yield mod_name

        # do we have a partial match?
        for k in self.file_mapping:
            if mod_name in k:
                yield k

        # anyone else? Bueller?
        for k in self.file_mapping:
            if mod_name not in k:
                yield k

    def _reload_submodules(self, mod):
        submodules = (
            getattr(mod, sname) for sname in dir(mod) if
            isinstance(getattr(mod, sname), mod.__class__)
        )

        # reload only custom "sub"modules
        for submodule in submodules:
            # it is a submodule if the name is in a namespace under mod
            if submodule.__name__.startswith(mod.__name__ + '.'):
                reload(submodule)
                self._reload_submodules(submodule)

    def _load_module(self, name):
        mod = None
        fpath, suffix = self.file_mapping[name]
        self.loaded_files.add(name)
        try:
            sys.path.append(os.path.dirname(fpath))
            if suffix == '.pyx':
                mod = pyximport.load_module(name, fpath, tempfile.gettempdir())
            elif suffix == '.o':
                top_mod = __import__(fpath, globals(), locals(), [])
                comps = fpath.split('.')
                if len(comps) < 2:
                    mod = top_mod
                else:
                    mod = top_mod
                    for subname in comps[1:]:
                        mod = getattr(mod, subname)
            elif suffix == '.zip':
                mod = zipimporter(fpath).load_module(name)
            else:
                desc = self.suffix_map[suffix]
                # if it is a directory, we dont open a file
                if suffix == '':
                    mod = imp.load_module(
                        '{0}.{1}.{2}.{3}'.format(
                            self.loaded_base_name,
                            self.mod_type_check(fpath),
                            self.tag,
                            name
                        ), None, fpath, desc)
                    # reload all submodules if necessary
                    if not self.initial_load:
                        self._reload_submodules(mod)
                else:
                    with salt.utils.fopen(fpath, desc[1]) as fn_:
                        mod = imp.load_module(
                            '{0}.{1}.{2}.{3}'.format(
                                self.loaded_base_name,
                                self.mod_type_check(fpath),
                                self.tag,
                                name
                            ), fn_, fpath, desc)

        except IOError:
            raise
        except ImportError:
            log.debug(
                'Failed to import {0} {1}:\n'.format(
                    self.tag, name
                ),
                exc_info=True
            )
            return False
        except Exception as error:
            log.error(
                'Failed to import {0} {1}, this is due most likely to a '
                'syntax error:\n'.format(
                    self.tag, name
                ),
                exc_info=True
            )
            return False
        except SystemExit:
            log.error(
                'Failed to import {0} {1} as the module called exit()\n'.format(
                    self.tag, name
                ),
                exc_info=True
            )
            return False
        finally:
            sys.path.pop()

        if hasattr(mod, '__opts__'):
            mod.__opts__.update(self.opts)
        else:
            mod.__opts__ = self.opts

        # pack whatever other globals we were asked to
        for p_name, p_value in six.iteritems(self.pack):
            setattr(mod, p_name, p_value)

        module_name = mod.__name__.rsplit('.', 1)[-1]

        # Call a module's initialization method if it exists
        module_init = getattr(mod, '__init__', None)
        if inspect.isfunction(module_init):
            try:
                module_init(self.opts)
            except TypeError as e:
                log.error(e)
            except Exception:
                err_string = '__init__ failed'
                log.debug(
                    'Error loading {0}.{1}: {2}'.format(
                        self.tag,
                        module_name,
                        err_string),
                    exc_info=True)
                self.missing_modules[module_name] = err_string
                self.missing_modules[name] = err_string
                return False

        # if virtual modules are enabled, we need to look for the
        # __virtual__() function inside that module and run it.
        if self.virtual_enable:
            (virtual_ret, module_name, virtual_err) = self.process_virtual(
                mod,
                module_name,
            )
            if virtual_err is not None:
                log.debug('Error loading {0}.{1}: {2}'.format(self.tag,
                                                              module_name,
                                                              virtual_err,
                                                              ))

            # if process_virtual returned a non-True value then we are
            # supposed to not process this module
            if virtual_ret is not True:
                # If a module has information about why it could not be loaded, record it
                self.missing_modules[module_name] = virtual_err
                self.missing_modules[name] = virtual_err
                return False

        # If this is a proxy minion then MOST modules cannot work. Therefore, require that
        # any module that does work with salt-proxy-minion define __proxyenabled__ as a list
        # containing the names of the proxy types that the module supports.
        #
        # Render modules and state modules are OK though
        if 'proxymodule' in self.opts:
            if self.tag not in ['render', 'states', 'utils']:
                if not hasattr(mod, '__proxyenabled__') or \
                        (self.opts['proxymodule'].loaded_base_name not in mod.__proxyenabled__ and
                            '*' not in mod.__proxyenabled__):
                    err_string = 'not a proxy_minion enabled module'
                    self.missing_modules[module_name] = err_string
                    self.missing_modules[name] = err_string
                    return False

        if getattr(mod, '__load__', False) is not False:
            log.info(
                'The functions from module \'{0}\' are being loaded from the '
                'provided __load__ attribute'.format(
                    module_name
                )
            )
        mod_dict = self.mod_dict_class()
        for attr in getattr(mod, '__load__', dir(mod)):
            if attr.startswith('_'):
                # private functions are skipped
                continue
            func = getattr(mod, attr)
            if not inspect.isfunction(func):
                # Not a function!? Skip it!!!
                continue
            # Let's get the function name.
            # If the module has the __func_alias__ attribute, it must be a
            # dictionary mapping in the form of(key -> value):
            #   <real-func-name> -> <desired-func-name>
            #
            # It default's of course to the found callable attribute name
            # if no alias is defined.
            funcname = getattr(mod, '__func_alias__', {}).get(attr, attr)
            # Save many references for lookups
            self._dict['{0}.{1}'.format(module_name, funcname)] = func
            setattr(mod_dict, funcname, func)
            mod_dict[funcname] = func
            self._apply_outputter(func, mod)

        # enforce depends
        try:
            Depends.enforce_dependencies(self._dict, self.tag)
        except RuntimeError as exc:
            log.info('Depends.enforce_dependencies() failed '
                     'for reasons: {0}'.format(exc))

        self.loaded_modules[module_name] = mod_dict
        return True

    def _load(self, key):
        '''
        Load a single item if you have it
        '''
        # if the key doesn't have a '.' then it isn't valid for this mod dict
        if not isinstance(key, six.string_types) or '.' not in key:
            raise KeyError
        mod_name, _ = key.split('.', 1)
        if mod_name in self.missing_modules:
            return True
        # if the modulename isn't in the whitelist, don't bother
        if self.whitelist and mod_name not in self.whitelist:
            raise KeyError

        def _inner_load(mod_name):
            for name in self._iter_files(mod_name):
                if name in self.loaded_files:
                    continue
                # if we got what we wanted, we are done
                if self._load_module(name) and key in self._dict:
                    return True
            return False

        # try to load the module
        ret = None
        reloaded = False
        # re-scan up to once, IOErrors or a failed load cause re-scans of the
        # filesystem
        while True:
            try:
                ret = _inner_load(mod_name)
                if not reloaded and ret is not True:
                    self.refresh_file_mapping()
                    reloaded = True
                    continue
                break
            except IOError:
                if not reloaded:
                    self.refresh_file_mapping()
                    reloaded = True
                continue

        return ret

    def _load_all(self):
        '''
        Load all of them
        '''
        for name in self.file_mapping:
            if name in self.loaded_files or name in self.missing_modules:
                continue
            self._load_module(name)

        self.loaded = True

    def _apply_outputter(self, func, mod):
        '''
        Apply the __outputter__ variable to the functions
        '''
        if hasattr(mod, '__outputter__'):
            outp = mod.__outputter__
            if func.__name__ in outp:
                func.__outputter__ = outp[func.__name__]

    def process_virtual(self, mod, module_name):
        '''
        Given a loaded module and its default name determine its virtual name

        This function returns a tuple. The first value will be either True or
        False and will indicate if the module should be loaded or not (i.e. if
        it threw and exception while processing its __virtual__ function). The
        second value is the determined virtual name, which may be the same as
        the value provided.

        The default name can be calculated as follows::

            module_name = mod.__name__.rsplit('.', 1)[-1]
        '''

        # The __virtual__ function will return either a True or False value.
        # If it returns a True value it can also set a module level attribute
        # named __virtualname__ with the name that the module should be
        # referred to as.
        #
        # This allows us to have things like the pkg module working on all
        # platforms under the name 'pkg'. It also allows for modules like
        # augeas_cfg to be referred to as 'augeas', which would otherwise have
        # namespace collisions. And finally it allows modules to return False
        # if they are not intended to run on the given platform or are missing
        # dependencies.
        try:
            error_reason = None
            if hasattr(mod, '__virtual__') and inspect.isfunction(mod.__virtual__):
                if self.opts.get('virtual_timer', False):
                    start = time.time()
                    virtual = mod.__virtual__()
                    if isinstance(virtual, tuple):
                        error_reason = virtual[1]
                        virtual = virtual[0]
                    end = time.time() - start
                    msg = 'Virtual function took {0} seconds for {1}'.format(
                            end, module_name)
                    log.warning(msg)
                else:
                    try:
                        virtual = mod.__virtual__()
                        if isinstance(virtual, tuple):
                            error_reason = virtual[1]
                            virtual = virtual[0]
                    except Exception as exc:
                        log.error('Exception raised when processing __virtual__ function'
                                  ' for {0}. Module will not be loaded: {1}'.format(
                                      module_name, exc),
                                  exc_info_on_loglevel=logging.DEBUG)
                        virtual = None
                # Get the module's virtual name
                virtualname = getattr(mod, '__virtualname__', virtual)
                if not virtual:
                    # if __virtual__() evaluates to False then the module
                    # wasn't meant for this platform or it's not supposed to
                    # load for some other reason.

                    # Some modules might accidentally return None and are
                    # improperly loaded
                    if virtual is None:
                        log.warning(
                            '{0}.__virtual__() is wrongly returning `None`. '
                            'It should either return `True`, `False` or a new '
                            'name. If you\'re the developer of the module '
                            '\'{1}\', please fix this.'.format(
                                mod.__name__,
                                module_name
                            )
                        )

                    return (False, module_name, error_reason)

                # At this point, __virtual__ did not return a
                # boolean value, let's check for deprecated usage
                # or module renames
                if virtual is not True and module_name != virtual:
                    # The module is renaming itself. Updating the module name
                    # with the new name
                    log.trace('Loaded {0} as virtual {1}'.format(
                        module_name, virtual
                    ))

                    if not hasattr(mod, '__virtualname__'):
                        salt.utils.warn_until(
                            'Hydrogen',
                            'The \'{0}\' module is renaming itself in its '
                            '__virtual__() function ({1} => {2}). Please '
                            'set it\'s virtual name as the '
                            '\'__virtualname__\' module attribute. '
                            'Example: "__virtualname__ = \'{2}\'"'.format(
                                mod.__name__,
                                module_name,
                                virtual
                            )
                        )

                    if virtualname != virtual:
                        # The __virtualname__ attribute does not match what's
                        # being returned by the __virtual__() function. This
                        # should be considered an error.
                        log.error(
                            'The module \'{0}\' is showing some bad usage. Its '
                            '__virtualname__ attribute is set to \'{1}\' yet the '
                            '__virtual__() function is returning \'{2}\'. These '
                            'values should match!'.format(
                                mod.__name__,
                                virtualname,
                                virtual
                            )
                        )

                    module_name = virtualname

                # If the __virtual__ function returns True and __virtualname__
                # is set then use it
                elif virtual is True and virtualname != module_name:
                    if virtualname is not True:
                        module_name = virtualname

        except KeyError:
            # Key errors come out of the virtual function when passing
            # in incomplete grains sets, these can be safely ignored
            # and logged to debug, still, it includes the traceback to
            # help debugging.
            log.debug(
                'KeyError when loading {0}'.format(module_name),
                exc_info=True
            )

        except Exception:
            # If the module throws an exception during __virtual__()
            # then log the information and continue to the next.
            log.error(
                'Failed to read the virtual function for '
                '{0}: {1}'.format(
                    self.tag, module_name
                ),
                exc_info=True
            )
            return (False, module_name, error_reason)

        return (True, module_name, None)


def global_injector_decorator(inject_globals):
    '''
    Decorator used by the LazyLoader to inject globals into a function at
    execute time.

    globals
        Dictionary with global variables to inject
    '''
    def inner_decorator(f):
        @functools.wraps(f)
        def wrapper(*args, **kwargs):
            with salt.utils.context.func_globals_inject(f, **inject_globals):
                return f(*args, **kwargs)
        return wrapper
    return inner_decorator<|MERGE_RESOLUTION|>--- conflicted
+++ resolved
@@ -1091,21 +1091,16 @@
                     if f_noext in self.file_mapping:
                         curr_ext = self.file_mapping[f_noext][1]
                         #log.debug("****** curr_ext={0} ext={1} suffix_order={2}".format(curr_ext, ext, suffix_order))
-<<<<<<< HEAD
                         if '' in (curr_ext, ext) and curr_ext != ext:
                             log.error('Module/package collision: {0!r} and {1!r}'.format(
                                 fpath, self.file_mapping[f_noext][0]
                             ))
-                        if suffix_order.index(ext) >= suffix_order.index(curr_ext):
+                        if not curr_ext or suffix_order.index(ext) >= suffix_order.index(curr_ext):
                             continue  # Next filename
 
                     # Made it this far - add it
                     self.file_mapping[f_noext] = (fpath, ext)
 
-=======
-                        if curr_ext and suffix_order.index(ext) < suffix_order.index(curr_ext):
-                            self.file_mapping[f_noext] = (fpath, ext)
->>>>>>> b919f55f
                 except OSError:
                     continue
         for smod in self.static_modules:
