--- conflicted
+++ resolved
@@ -1364,7 +1364,6 @@
     # The reason that we need both items is to be able to modify the installed
     # version of held packages.
     if pkg_type == 'repository':
-<<<<<<< HEAD
         has_wildcards = []
         has_comparison = []
         for pkgname, pkgver in six.iteritems(pkg_params):
@@ -1379,12 +1378,6 @@
             *has_wildcards + has_comparison,
             byrepo=False,
             **kwargs)
-=======
-        has_wildcards = [x for x, y in six.iteritems(pkg_params)
-                         if y is not None and '*' in y]
-        if has_wildcards:
-            _available = list_repo_pkgs(*has_wildcards, byrepo=False, **kwargs)
->>>>>>> 6bbd50c4
         pkg_params_items = six.iteritems(pkg_params)
     elif pkg_type == 'advisory':
         pkg_params_items = []
