# -*- coding: utf-8 -*-
'''
Management of Docker Containers

.. versionadded:: 2015.8.0
.. versionchanged:: 2017.7.0
    This module has replaced the legacy docker execution module.

:depends: docker_ Python module

.. note::
    Older releases of the Python bindings for Docker were called docker-py_ in
    PyPI. All releases of docker_, and releases of docker-py_ >= 1.6.0 are
    supported. These python bindings can easily be installed using
    :py:func:`pip.install <salt.modules.pip.install>`:

    .. code-block:: bash

        salt myminion pip.install docker

    To upgrade from docker-py_ to docker_, you must first uninstall docker-py_,
    and then install docker_:

    .. code-block:: bash

        salt myminion pip.uninstall docker-py
        salt myminion pip.install docker

.. _docker: https://pypi.python.org/pypi/docker
.. _docker-py: https://pypi.python.org/pypi/docker-py

.. _docker-authentication:

Authentication
--------------

If you have previously performed a ``docker login`` from the minion, then the
credentials saved in ``~/.docker/config.json`` will be used for any actions
which require authentication. If not, then credentials can be configured in
Pillar data. The configuration schema is as follows:

.. code-block:: yaml

    docker-registries:
      <registry_url>:
        username: <username>
        password: <password>

For example:

.. code-block:: yaml

    docker-registries:
      hub:
        username: foo
        password: s3cr3t

.. note::
    As of the 2016.3.7, 2016.11.4, and 2017.7.0 releases of Salt, credentials
    for the Docker Hub can be configured simply by specifying ``hub`` in place
    of the registry URL. In earlier releases, it is necessary to specify the
    actual registry URL for the Docker Hub (i.e.
    ``https://index.docker.io/v1/``).

More than one registry can be configured. Salt will look for Docker credentials
in the ``docker-registries`` Pillar key, as well as any key ending in
``-docker-registries``. For example:

.. code-block:: yaml

    docker-registries:
      'https://mydomain.tld/registry:5000':
        username: foo
        password: s3cr3t

    foo-docker-registries:
      https://index.foo.io/v1/:
        username: foo
        password: s3cr3t

    bar-docker-registries:
      https://index.bar.io/v1/:
        username: foo
        password: s3cr3t

To login to the configured registries, use the :py:func:`docker.login
<salt.modules.dockermod.login>` function. This only needs to be done once for a
given registry, and it will store/update the credentials in
``~/.docker/config.json``.

.. note::
    For Salt releases before 2016.3.7 and 2016.11.4, :py:func:`docker.login
    <salt.modules.dockermod.login>` is not available. Instead, Salt will try to
    authenticate using each of your configured registries for each push/pull,
    behavior which is not correct and has been resolved in newer releases.


Configuration Options
---------------------

The following configuration options can be set to fine-tune how Salt uses
Docker:

- ``docker.url``: URL to the docker service (default: local socket).
- ``docker.version``: API version to use (should not need to be set manually in
  the vast majority of cases)
- ``docker.exec_driver``: Execution driver to use, one of ``nsenter``,
  ``lxc-attach``, or ``docker-exec``. See the :ref:`Executing Commands Within a
  Running Container <docker-execution-driver>` section for more details on how
  this config parameter is used.

These configuration options are retrieved using :py:mod:`config.get
<salt.modules.config.get>` (click the link for further information).

.. _docker-execution-driver:

Executing Commands Within a Running Container
---------------------------------------------

.. note::
    With the release of Docker 1.13.1, the Execution Driver has been removed.
    Starting in versions 2016.3.6, 2016.11.4, and 2017.7.0, Salt defaults to
    using ``docker exec`` to run commands in containers, however for older Salt
    releases it will be necessary to set the ``docker.exec_driver`` config
    option to either ``docker-exec`` or ``nsenter`` for Docker versions 1.13.1
    and newer.

Multiple methods exist for executing commands within Docker containers:

- lxc-attach_: Default for older versions of docker
- nsenter_: Enters container namespace to run command
- docker-exec_: Native support for executing commands in Docker containers
  (added in Docker 1.3)

Adding a configuration option (see :py:func:`config.get
<salt.modules.config.get>`) called ``docker.exec_driver`` will tell Salt which
execution driver to use:

.. code-block:: yaml

    docker.exec_driver: docker-exec

If this configuration option is not found, Salt will use the appropriate
interface (either nsenter_ or lxc-attach_) based on the ``Execution Driver``
value returned from ``docker info``. docker-exec_ will not be used by default,
as it is presently (as of version 1.6.2) only able to execute commands as the
effective user of the container. Thus, if a ``USER`` directive was used to run
as a non-privileged user, docker-exec_ would be unable to perform the action as
root. Salt can still use docker-exec_ as an execution driver, but must be
explicitly configured (as in the example above) to do so at this time.

If possible, try to manually specify the execution driver, as it will save Salt
a little work.

.. _lxc-attach: https://linuxcontainers.org/lxc/manpages/man1/lxc-attach.1.html
.. _nsenter: http://man7.org/linux/man-pages/man1/nsenter.1.html
.. _docker-exec: http://docs.docker.com/reference/commandline/cli/#exec

This execution module provides functions that shadow those from the :mod:`cmd
<salt.modules.cmdmod>` module. They are as follows:

- :py:func:`docker.retcode <salt.modules.dockermod.retcode>`
- :py:func:`docker.run <salt.modules.dockermod.run>`
- :py:func:`docker.run_all <salt.modules.dockermod.run_all>`
- :py:func:`docker.run_stderr <salt.modules.dockermod.run_stderr>`
- :py:func:`docker.run_stdout <salt.modules.dockermod.run_stdout>`
- :py:func:`docker.script <salt.modules.dockermod.script>`
- :py:func:`docker.script_retcode <salt.modules.dockermod.script_retcode>`


Detailed Function Documentation
-------------------------------
'''

# Import Python Futures
from __future__ import absolute_import

__docformat__ = 'restructuredtext en'

# Import Python libs
import bz2
import copy
# Remove unused-import from disabled pylint checks when we uncomment the logic
# in _get_exec_driver() which checks the docker version
import fnmatch
import functools
import gzip
import json
import logging
import os
import os.path
import pipes
import re
import shutil
import string
import time
import uuid
import subprocess

# Import Salt libs
from salt.exceptions import CommandExecutionError, SaltInvocationError
from salt.ext import six
from salt.ext.six.moves import map  # pylint: disable=import-error,redefined-builtin
import salt.utils
import salt.utils.args
import salt.utils.decorators
import salt.utils.docker
import salt.utils.files
import salt.utils.path
import salt.utils.stringutils
import salt.utils.thin
import salt.pillar
import salt.exceptions
import salt.fileclient

from salt.state import HighState
import salt.client.ssh.state

# pylint: disable=import-error
try:
    import docker
    HAS_DOCKER_PY = True
except ImportError:
    HAS_DOCKER_PY = False

try:
    if six.PY2:
        import backports.lzma as lzma
    else:
        import lzma
    HAS_LZMA = True
except ImportError:
    HAS_LZMA = False
# pylint: enable=import-error

<<<<<<< HEAD
HAS_NSENTER = bool(salt.utils.path.which('nsenter'))
=======
HAS_NSENTER = bool(salt.utils.which('nsenter'))
HUB_PREFIX = 'docker.io/'
>>>>>>> 367668a0

# Set up logging
log = logging.getLogger(__name__)

# Don't shadow built-in's.
__func_alias__ = {
    'import_': 'import',
    'ps_': 'ps',
    'rm_': 'rm',
    'signal_': 'signal',
    'tag_': 'tag',
}

# Minimum supported versions
MIN_DOCKER = (1, 9, 0)
MIN_DOCKER_PY = (1, 6, 0)

VERSION_RE = r'([\d.]+)'

NOTSET = object()

# Define the module's virtual name and alias
__virtualname__ = 'docker'
__virtual_aliases__ = ('dockerng', 'moby')


def __virtual__():
    '''
    Only load if docker libs are present
    '''
    if HAS_DOCKER_PY:
        try:
            docker_py_versioninfo = _get_docker_py_versioninfo()
        except Exception:
            # May fail if we try to connect to a docker daemon but can't
            return (False, 'Docker module found, but no version could be'
                    ' extracted')
        # Don't let a failure to interpret the version keep this module from
        # loading. Log a warning (log happens in _get_docker_py_versioninfo()).
        if docker_py_versioninfo is None:
            return (False, 'Docker module found, but no version could be'
                    ' extracted')
        if docker_py_versioninfo >= MIN_DOCKER_PY:
            try:
                docker_versioninfo = version().get('VersionInfo')
            except Exception:
                docker_versioninfo = None

            if docker_versioninfo is None or docker_versioninfo >= MIN_DOCKER:
                return __virtualname__
            else:
                return (False,
                        'Insufficient Docker version (required: {0}, '
                        'installed: {1})'.format(
                            '.'.join(map(str, MIN_DOCKER)),
                            '.'.join(map(str, docker_versioninfo))))
        return (False,
                'Insufficient docker-py version (required: {0}, '
                'installed: {1})'.format(
                    '.'.join(map(str, MIN_DOCKER_PY)),
                    '.'.join(map(str, docker_py_versioninfo))))
    return (False, 'Could not import docker module, is docker-py installed?')


class DockerJSONDecoder(json.JSONDecoder):
    def decode(self, s, _w=None):
        objs = []
        for line in s.splitlines():
            if not line:
                continue
            obj, _ = self.raw_decode(line)
            objs.append(obj)
        return objs


def _get_docker_py_versioninfo():
    '''
    Returns the version_info tuple from docker-py
    '''
    try:
        return docker.version_info
    except AttributeError:
        pass


def _get_client(timeout=NOTSET, **kwargs):
    client_kwargs = {}
    if timeout is not NOTSET:
        client_kwargs['timeout'] = timeout
    for key, val in (('base_url', 'docker.url'),
                     ('version', 'docker.version')):
        param = __salt__['config.get'](val, NOTSET)
        if param is not NOTSET:
            client_kwargs[key] = param

    if 'base_url' not in client_kwargs and 'DOCKER_HOST' in os.environ:
        # Check if the DOCKER_HOST environment variable has been set
        client_kwargs['base_url'] = os.environ.get('DOCKER_HOST')

    if 'version' not in client_kwargs:
        # Let docker-py auto detect docker version incase
        # it's not defined by user.
        client_kwargs['version'] = 'auto'

    docker_machine = __salt__['config.get']('docker.machine', NOTSET)

    if docker_machine is not NOTSET:
        docker_machine_json = __salt__['cmd.run'](
            ['docker-machine', 'inspect', docker_machine],
            python_shell=False)
        try:
            docker_machine_json = \
                json.loads(salt.utils.stringutils.to_str(docker_machine_json))
            docker_machine_tls = \
                docker_machine_json['HostOptions']['AuthOptions']
            docker_machine_ip = docker_machine_json['Driver']['IPAddress']
            client_kwargs['base_url'] = \
                'https://' + docker_machine_ip + ':2376'
            client_kwargs['tls'] = docker.tls.TLSConfig(
                client_cert=(docker_machine_tls['ClientCertPath'],
                             docker_machine_tls['ClientKeyPath']),
                ca_cert=docker_machine_tls['CaCertPath'],
                assert_hostname=False,
                verify=True)
        except Exception as exc:
            raise CommandExecutionError(
                'Docker machine {0} failed: {1}'.format(docker_machine, exc))
    try:
        # docker-py 2.0 renamed this client attribute
        return docker.APIClient(**client_kwargs)
    except AttributeError:
        return docker.Client(**client_kwargs)


def _get_state(inspect_results):
    '''
    Helper for deriving the current state of the container from the inspect
    results.
    '''
    if inspect_results.get('State', {}).get('Paused', False):
        return 'paused'
    elif inspect_results.get('State', {}).get('Running', False):
        return 'running'
    else:
        return 'stopped'


# Decorators
def _docker_client(wrapped):
    '''
    Decorator to run a function that requires the use of a docker.Client()
    instance.
    '''
    @functools.wraps(wrapped)
    def wrapper(*args, **kwargs):
        '''
        Ensure that the client is present
        '''
        kwargs = salt.utils.args.clean_kwargs(**kwargs)
        timeout = kwargs.pop('client_timeout', NOTSET)
        if 'docker.client' not in __context__ \
                or not hasattr(__context__['docker.client'], 'timeout'):
            __context__['docker.client'] = _get_client(timeout=timeout, **kwargs)
        orig_timeout = None
        if timeout is not NOTSET \
                and hasattr(__context__['docker.client'], 'timeout') \
                and __context__['docker.client'].timeout != timeout:
            # Temporarily override timeout
            orig_timeout = __context__['docker.client'].timeout
            __context__['docker.client'].timeout = timeout
        ret = wrapped(*args, **kwargs)
        if orig_timeout is not None:
            __context__['docker.client'].timeout = orig_timeout
        return ret
    return wrapper


def _ensure_exists(wrapped):
    '''
    Decorator to ensure that the named container exists.
    '''
    @functools.wraps(wrapped)
    def wrapper(name, *args, **kwargs):
        '''
        Check for container existence and raise an error if it does not exist
        '''
        if not exists(name):
            raise CommandExecutionError(
                'Container \'{0}\' does not exist'.format(name)
            )
        return wrapped(name, *args, **salt.utils.args.clean_kwargs(**kwargs))
    return wrapper


def _refresh_mine_cache(wrapped):
    '''
    Decorator to trigger a refresh of salt mine data.
    '''
    @functools.wraps(wrapped)
    def wrapper(*args, **kwargs):
        '''
        refresh salt mine on exit.
        '''
        returned = wrapped(*args, **salt.utils.args.clean_kwargs(**kwargs))
        __salt__['mine.send']('docker.ps', verbose=True, all=True, host=True)
        return returned
    return wrapper


# Helper functions
def _change_state(name, action, expected, *args, **kwargs):
    '''
    Change the state of a container
    '''
    pre = state(name)
    if action != 'restart' and pre == expected:
        return {'result': False,
                'state': {'old': expected, 'new': expected},
                'comment': ('Container \'{0}\' already {1}'
                            .format(name, expected))}
    _client_wrapper(action, name, *args, **kwargs)
    _clear_context()
    try:
        post = state(name)
    except CommandExecutionError:
        # Container doesn't exist anymore
        post = None
    ret = {'result': post == expected,
           'state': {'old': pre, 'new': post}}
    return ret


def _clear_context():
    '''
    Clear the state/exists values stored in context
    '''
    # Can't use 'for key in __context__' or six.iterkeys(__context__) because
    # an exception will be raised if the size of the dict is modified during
    # iteration.
    keep_context = (
        'docker.client', 'docker.exec_driver', 'docker._pull_status',
        'docker.docker_version', 'docker.docker_py_version'
    )
    for key in list(__context__):
        try:
            if key.startswith('docker.') and key not in keep_context:
                __context__.pop(key)
        except AttributeError:
            pass


def _get_md5(name, path):
    '''
    Get the MD5 checksum of a file from a container
    '''
    output = run_stdout(name,
                        'md5sum {0}'.format(pipes.quote(path)),
                        ignore_retcode=True)
    try:
        return output.split()[0]
    except IndexError:
        # Destination file does not exist or could not be accessed
        return None


def _get_exec_driver():
    '''
    Get the method to be used in shell commands
    '''
    contextkey = 'docker.exec_driver'
    if contextkey not in __context__:
        from_config = __salt__['config.get'](contextkey, None)
        # This if block can be removed once we make docker-exec a default
        # option, as it is part of the logic in the commented block above.
        if from_config is not None:
            __context__[contextkey] = from_config
            return from_config

        # The execution driver was removed in Docker 1.13.1, docker-exec is now
        # the default.
        driver = info().get('ExecutionDriver', 'docker-exec')
        if driver == 'docker-exec':
            __context__[contextkey] = driver
        elif driver.startswith('lxc-'):
            __context__[contextkey] = 'lxc-attach'
        elif driver.startswith('native-') and HAS_NSENTER:
            __context__[contextkey] = 'nsenter'
        elif not driver.strip() and HAS_NSENTER:
            log.warning(
                'ExecutionDriver from \'docker info\' is blank, falling '
                'back to using \'nsenter\'. To squelch this warning, set '
                'docker.exec_driver. See the Salt documentation for the '
                'docker module for more information.'
            )
            __context__[contextkey] = 'nsenter'
        else:
            raise NotImplementedError(
                'Unknown docker ExecutionDriver \'{0}\', or didn\'t find '
                'command to attach to the container'.format(driver)
            )
    return __context__[contextkey]


def _get_top_level_images(imagedata, subset=None):
    '''
    Returns a list of the top-level images (those which are not parents). If
    ``subset`` (an iterable) is passed, the top-level images in the subset will
    be returned, otherwise all top-level images will be returned.
    '''
    try:
        parents = [imagedata[x]['ParentId'] for x in imagedata]
        filter_ = subset if subset is not None else imagedata
        return [x for x in filter_ if x not in parents]
    except (KeyError, TypeError):
        raise CommandExecutionError(
            'Invalid image data passed to _get_top_level_images(). Please '
            'report this issue. Full image data: {0}'.format(imagedata)
        )


def _prep_pull():
    '''
    Populate __context__ with the current (pre-pull) image IDs (see the
    docstring for _pull_status for more information).
    '''
    __context__['docker._pull_status'] = [x[:12] for x in images(all=True)]


def _scrub_links(links, name):
    '''
    Remove container name from HostConfig:Links values to enable comparing
    container configurations correctly.
    '''
    if isinstance(links, list):
        ret = []
        for l in links:
            ret.append(l.replace('/{0}/'.format(name), '/', 1))
    else:
        ret = links

    return ret


def _size_fmt(num):
    '''
    Format bytes as human-readable file sizes
    '''
    try:
        num = int(num)
        if num < 1024:
            return '{0} bytes'.format(num)
        num /= 1024.0
        for unit in ('KiB', 'MiB', 'GiB', 'TiB', 'PiB'):
            if num < 1024.0:
                return '{0:3.1f} {1}'.format(num, unit)
            num /= 1024.0
    except Exception:
        log.error('Unable to format file size for \'%s\'', num)
        return 'unknown'


@_docker_client
def _client_wrapper(attr, *args, **kwargs):
    '''
    Common functionality for running low-level API calls
    '''
    catch_api_errors = kwargs.pop('catch_api_errors', True)
    func = getattr(__context__['docker.client'], attr, None)
    if func is None or not hasattr(func, '__call__'):
        raise SaltInvocationError('Invalid client action \'{0}\''.format(attr))
    if attr in ('push', 'pull'):
        try:
            # Refresh auth config from config.json
            __context__['docker.client'].reload_config()
        except AttributeError:
            pass
    err = ''
    try:
        log.debug(
            'Attempting to run docker-py\'s "%s" function '
            'with args=%s and kwargs=%s', attr, args, kwargs
        )
        ret = func(*args, **kwargs)
    except docker.errors.APIError as exc:
        if catch_api_errors:
            # Generic handling of Docker API errors
            raise CommandExecutionError(
                'Error {0}: {1}'.format(exc.response.status_code,
                                        exc.explanation)
            )
        else:
            # Allow API errors to be caught further up the stack
            raise
    except docker.errors.DockerException as exc:
        # More general docker exception (catches InvalidVersion, etc.)
        raise CommandExecutionError(exc.__str__())
    except Exception as exc:
        err = exc.__str__()
    else:
        if kwargs.get('stream', False):
            api_events = []
            try:
                for event in ret:
                    api_events.append(json.loads(salt.utils.stringutils.to_str(event)))
            except Exception as exc:
                raise CommandExecutionError(
                    'Unable to interpret API event: \'{0}\''.format(event),
                    info={'Error': exc.__str__()}
                )
            return api_events
        else:
            return ret

    # If we're here, it's because an exception was caught earlier, and the
    # API command failed.
    msg = 'Unable to perform {0}'.format(attr)
    if err:
        msg += ': {0}'.format(err)
    raise CommandExecutionError(msg)


def _build_status(data, item):
    '''
    Process a status update from a docker build, updating the data structure
    '''
    stream = item['stream']
    if 'Running in' in stream:
        data.setdefault('Intermediate_Containers', []).append(
            stream.rstrip().split()[-1])
    if 'Successfully built' in stream:
        data['Id'] = stream.rstrip().split()[-1]


def _import_status(data, item, repo_name, repo_tag):
    '''
    Process a status update from docker import, updating the data structure
    '''
    status = item['status']
    try:
        if 'Downloading from' in status:
            return
        elif all(x in string.hexdigits for x in status):
            # Status is an image ID
            data['Image'] = '{0}:{1}'.format(repo_name, repo_tag)
            data['Id'] = status
    except (AttributeError, TypeError):
        pass


def _pull_status(data, item):
    '''
    Process a status update from a docker pull, updating the data structure.

    For containers created with older versions of Docker, there is no
    distinction in the status updates between layers that were already present
    (and thus not necessary to download), and those which were actually
    downloaded. Because of this, any function that needs to invoke this
    function needs to pre-fetch the image IDs by running _prep_pull() in any
    function that calls _pull_status(). It is important to grab this
    information before anything is pulled so we aren't looking at the state of
    the images post-pull.

    We can't rely on the way that __context__ is utilized by the images()
    function, because by design we clear the relevant context variables once
    we've made changes to allow the next call to images() to pick up any
    changes that were made.
    '''
    def _already_exists(id_):
        '''
        Layer already exists
        '''
        already_pulled = data.setdefault('Layers', {}).setdefault(
            'Already_Pulled', [])
        if id_ not in already_pulled:
            already_pulled.append(id_)

    def _new_layer(id_):
        '''
        Pulled a new layer
        '''
        pulled = data.setdefault('Layers', {}).setdefault(
            'Pulled', [])
        if id_ not in pulled:
            pulled.append(id_)

    if 'docker._pull_status' not in __context__:
        log.warning(
            '_pull_status context variable was not populated, information on '
            'downloaded layers may be inaccurate. Please report this to the '
            'SaltStack development team, and if possible include the image '
            '(and tag) that was being pulled.'
        )
        __context__['docker._pull_status'] = NOTSET
    status = item['status']
    if status == 'Already exists':
        _already_exists(item['id'])
    elif status in 'Pull complete':
        _new_layer(item['id'])
    elif status.startswith('Status: '):
        data['Status'] = status[8:]
    elif status == 'Download complete':
        if __context__['docker._pull_status'] is not NOTSET:
            id_ = item['id']
            if id_ in __context__['docker._pull_status']:
                _already_exists(id_)
            else:
                _new_layer(id_)


def _push_status(data, item):
    '''
    Process a status update from a docker push, updating the data structure
    '''
    status = item['status'].lower()
    if 'id' in item:
        if 'already pushed' in status or 'already exists' in status:
            # Layer already exists
            already_pushed = data.setdefault('Layers', {}).setdefault(
                'Already_Pushed', [])
            already_pushed.append(item['id'])
        elif 'successfully pushed' in status or status == 'pushed':
            # Pushed a new layer
            pushed = data.setdefault('Layers', {}).setdefault(
                'Pushed', [])
            pushed.append(item['id'])


def _error_detail(data, item):
    '''
    Process an API error, updating the data structure
    '''
    err = item['errorDetail']
    if 'code' in err:
        try:
            msg = ': '.join((
                item['errorDetail']['code'],
                item['errorDetail']['message']
            ))
        except TypeError:
            msg = '{0}: {1}'.format(
                item['errorDetail']['code'],
                item['errorDetail']['message'],
            )
    else:
        msg = item['errorDetail']['message']
    data.append(msg)


# Functions to handle docker-py client args
def get_client_args():
    '''
    .. versionadded:: 2016.3.6,2016.11.4,2017.7.0
    .. versionchanged:: 2017.7.0
        Replaced the container config args with the ones from the API's
        ``create_container`` function.

    Returns the args for docker-py's `low-level API`_, organized by args for
    container creation, host config, and networking config.

    .. _`low-level API`: http://docker-py.readthedocs.io/en/stable/api.html

    CLI Example:

    .. code-block:: bash

        salt myminion docker.get_client_args
    '''
    return __utils__['docker.get_client_args']()


def _get_create_kwargs(image,
                       skip_translate=None,
                       ignore_collisions=False,
                       **kwargs):
    '''
    Take input kwargs and return a kwargs dict to pass to docker-py's
    create_container() function.
    '''
    try:
        kwargs, invalid, collisions = \
            salt.utils.docker.translate_input(skip_translate=skip_translate,
                                              **kwargs)
    except Exception as translate_exc:
        error_message = translate_exc.__str__()
        log.error('docker.create: Error translating input: \'%s\'',
                  error_message, exc_info=True)
    else:
        error_message = None

    error_data = {}
    if invalid:
        error_data['invalid'] = invalid
    if collisions and not ignore_collisions:
        for item in collisions:
            error_data.setdefault('collisions', []).append(
                '\'{0}\' is an alias for \'{1}\', they cannot both be used'
                .format(salt.utils.docker.ALIASES_REVMAP[item], item)
            )
    if error_message is not None:
        error_data['error_message'] = error_message

    if error_data:
        raise CommandExecutionError('Failed to translate input', info=error_data)

    try:
        client_args = get_client_args()
    except CommandExecutionError as exc:
        log.error('docker.create: Error getting client args: \'%s\'',
                  exc.__str__(), exc_info=True)
        raise CommandExecutionError('Failed to get client args: {0}'.format(exc))

    full_host_config = {}
    host_kwargs = {}
    create_kwargs = {}
    # Using list() becausee we'll be altering kwargs during iteration
    for arg in list(kwargs):
        if arg in client_args['host_config']:
            host_kwargs[arg] = kwargs.pop(arg)
            continue
        if arg in client_args['create_container']:
            if arg == 'host_config':
                full_host_config.update(kwargs.pop(arg))
            else:
                create_kwargs[arg] = kwargs.pop(arg)
            continue
    create_kwargs['host_config'] = \
            _client_wrapper('create_host_config', **host_kwargs)
    # In the event that a full host_config was passed, overlay it on top of the
    # one we just created.
    create_kwargs['host_config'].update(full_host_config)
    # The "kwargs" dict at this point will only contain unused args
    return create_kwargs, kwargs


def compare_container(first, second, ignore=None):
    '''
    .. versionadded:: 2017.7.0

    Compare two containers' Config and and HostConfig and return any
    differences between the two.

    first
        Name or ID of first container

    second
        Name or ID of second container

    ignore
        A comma-separated list (or Python list) of keys to ignore when
        comparing. This is useful when comparing two otherwise identical
        containers which have different hostnames.
    '''
    if ignore is None:
        ignore = []
    if not isinstance(ignore, list):
        try:
            ignore = ignore.split(',')
        except AttributeError:
            ignore = str(ignore).split(',')
    result1 = inspect_container(first)
    result2 = inspect_container(second)
    ret = {}
    for conf_dict in ('Config', 'HostConfig'):
        for item in result1[conf_dict]:
            if item in ignore:
                continue
            val1 = result1[conf_dict][item]
            val2 = result2[conf_dict].get(item)
            if item in ('OomKillDisable',) or (val1 is None or val2 is None):
                if bool(val1) != bool(val2):
                    ret.setdefault(conf_dict, {})[item] = {'old': val1, 'new': val2}
            elif item == 'Image':
                image1 = inspect_image(val1)['Id']
                image2 = inspect_image(val2)['Id']
                if image1 != image2:
                    ret.setdefault(conf_dict, {})[item] = {'old': image1, 'new': image2}
            else:
                if item == 'Links':
                    val1 = _scrub_links(val1, first)
                    val2 = _scrub_links(val2, second)
                if val1 != val2:
                    ret.setdefault(conf_dict, {})[item] = {'old': val1, 'new': val2}
        # Check for optionally-present items that were in the second container
        # and not the first.
        for item in result2[conf_dict]:
            if item in ignore or item in ret.get(conf_dict, {}):
                # We're either ignoring this or we already processed this
                # when iterating through result1. Either way, skip it.
                continue
            val1 = result1[conf_dict].get(item)
            val2 = result2[conf_dict][item]
            if item in ('OomKillDisable',) or (val1 is None or val2 is None):
                if bool(val1) != bool(val2):
                    ret.setdefault(conf_dict, {})[item] = {'old': val1, 'new': val2}
            elif item == 'Image':
                image1 = inspect_image(val1)['Id']
                image2 = inspect_image(val2)['Id']
                if image1 != image2:
                    ret.setdefault(conf_dict, {})[item] = {'old': image1, 'new': image2}
            else:
                if item == 'Links':
                    val1 = _scrub_links(val1, first)
                    val2 = _scrub_links(val2, second)
                if val1 != val2:
                    ret.setdefault(conf_dict, {})[item] = {'old': val1, 'new': val2}
    return ret


def login(*registries):
    '''
    .. versionadded:: 2016.3.7,2016.11.4,2017.7.0

    Performs a ``docker login`` to authenticate to one or more configured
    repositories. See the documentation at the top of this page to configure
    authentication credentials.

    Multiple registry URLs (matching those configured in Pillar) can be passed,
    and Salt will attempt to login to *just* those registries. If no registry
    URLs are provided, Salt will attempt to login to *all* configured
    registries.

    **RETURN DATA**

    A dictionary containing the following keys:

    - ``Results`` - A dictionary mapping registry URLs to the authentication
      result. ``True`` means a successful login, ``False`` means a failed
      login.
    - ``Errors`` - A list of errors encountered during the course of this
      function.

    CLI Example:

    .. code-block:: bash

        salt myminion docker.login
        salt myminion docker.login hub
        salt myminion docker.login hub https://mydomain.tld/registry/
    '''
    # NOTE: This function uses the "docker login" CLI command so that login
    # information is added to the config.json, since docker-py isn't designed
    # to do so.
    registry_auth = __pillar__.get('docker-registries', {})
    ret = {}
    errors = ret.setdefault('Errors', [])
    if not isinstance(registry_auth, dict):
        errors.append('\'docker-registries\' Pillar value must be a dictionary')
        registry_auth = {}
    for key, data in six.iteritems(__pillar__):
        try:
            if key.endswith('-docker-registries'):
                try:
                    registry_auth.update(data)
                except TypeError:
                    errors.append(
                        '\'{0}\' Pillar value must be a dictionary'.format(key)
                    )
        except AttributeError:
            pass

    # If no registries passed, we will auth to all of them
    if not registries:
        registries = list(registry_auth)

    results = ret.setdefault('Results', {})
    for registry in registries:
        if registry not in registry_auth:
            errors.append(
                'No match found for registry \'{0}\''.format(registry)
            )
            continue
        try:
            username = registry_auth[registry]['username']
            password = registry_auth[registry]['password']
        except TypeError:
            errors.append(
                'Invalid configuration for registry \'{0}\''.format(registry)
            )
        except KeyError as exc:
            errors.append(
                'Missing {0} for registry \'{1}\''.format(exc, registry)
            )
        else:
            cmd = ['docker', 'login', '-u', username, '-p', password]
            if registry.lower() != 'hub':
                cmd.append(registry)
            log.debug(
                'Attempting to login to docker registry \'%s\' as user \'%s\'',
                registry, username
            )
            login_cmd = __salt__['cmd.run_all'](
                cmd,
                python_shell=False,
                output_loglevel='quiet',
            )
            results[registry] = login_cmd['retcode'] == 0
            if not results[registry]:
                if login_cmd['stderr']:
                    errors.append(login_cmd['stderr'])
                elif login_cmd['stdout']:
                    errors.append(login_cmd['stdout'])
    return ret


# Functions for information gathering
def depends(name):
    '''
    Returns the containers and images, if any, which depend on the given image

    name
        Name or ID of image


    **RETURN DATA**

    A dictionary containing the following keys:

    - ``Containers`` - A list of containers which depend on the specified image
    - ``Images`` - A list of IDs of images which depend on the specified image


    CLI Example:

    .. code-block:: bash

        salt myminion docker.depends myimage
        salt myminion docker.depends 0123456789ab
    '''
    # Resolve tag or short-SHA to full SHA
    image_id = inspect_image(name)['Id']

    container_depends = []
    for container in six.itervalues(ps_(all=True, verbose=True)):
        if container['Info']['Image'] == image_id:
            container_depends.extend(
                [x.lstrip('/') for x in container['Names']]
            )

    return {
        'Containers': container_depends,
        'Images': [x[:12] for x, y in six.iteritems(images(all=True))
                   if y['ParentId'] == image_id]
    }


@_ensure_exists
def diff(name):
    '''
    Get information on changes made to container's filesystem since it was
    created. Equivalent to running the ``docker diff`` Docker CLI command.

    name
        Container name or ID


    **RETURN DATA**

    A dictionary containing any of the following keys:

    - ``Added`` - A list of paths that were added.
    - ``Changed`` - A list of paths that were changed.
    - ``Deleted`` - A list of paths that were deleted.

    These keys will only be present if there were changes, so if the container
    has no differences the return dict will be empty.


    CLI Example:

    .. code-block:: bash

        salt myminion docker.diff mycontainer
    '''
    changes = _client_wrapper('diff', name)
    kind_map = {0: 'Changed', 1: 'Added', 2: 'Deleted'}
    ret = {}
    for change in changes:
        key = kind_map.get(change['Kind'], 'Unknown')
        ret.setdefault(key, []).append(change['Path'])
    if 'Unknown' in ret:
        log.error(
            'Unknown changes detected in docker.diff of container %s. '
            'This is probably due to a change in the Docker API. Please '
            'report this to the SaltStack developers', name
        )
    return ret


def exists(name):
    '''
    Check if a given container exists

    name
        Container name or ID


    **RETURN DATA**

    A boolean (``True`` if the container exists, otherwise ``False``)


    CLI Example:

    .. code-block:: bash

        salt myminion docker.exists mycontainer
    '''
    contextkey = 'docker.exists.{0}'.format(name)
    if contextkey in __context__:
        return __context__[contextkey]
    try:
        c_info = _client_wrapper('inspect_container',
                                 name,
                                 catch_api_errors=False)
    except docker.errors.APIError:
        __context__[contextkey] = False
    else:
        __context__[contextkey] = True
    return __context__[contextkey]


def history(name, quiet=False):
    '''
    Return the history for an image. Equivalent to running the ``docker
    history`` Docker CLI command.

    name
        Container name or ID

    quiet : False
        If ``True``, the return data will simply be a list of the commands run
        to build the container.

        .. code-block:: bash

            $ salt myminion docker.history nginx:latest quiet=True
            myminion:
                - FROM scratch
                - ADD file:ef063ed0ae9579362871b9f23d2bc0781ef7cd4de6ac822052cf6c9c5a12b1e2 in /
                - CMD [/bin/bash]
                - MAINTAINER NGINX Docker Maintainers "docker-maint@nginx.com"
                - apt-key adv --keyserver pgp.mit.edu --recv-keys 573BFD6B3D8FBC641079A6ABABF5BD827BD9BF62
                - echo "deb http://nginx.org/packages/mainline/debian/ wheezy nginx" >> /etc/apt/sources.list
                - ENV NGINX_VERSION=1.7.10-1~wheezy
                - apt-get update &&     apt-get install -y ca-certificates nginx=${NGINX_VERSION} &&     rm -rf /var/lib/apt/lists/*
                - ln -sf /dev/stdout /var/log/nginx/access.log
                - ln -sf /dev/stderr /var/log/nginx/error.log
                - VOLUME [/var/cache/nginx]
                - EXPOSE map[80/tcp:{} 443/tcp:{}]
                - CMD [nginx -g daemon off;]
                        https://github.com/saltstack/salt/pull/22421


    **RETURN DATA**

    If ``quiet=False``, the return value will be a list of dictionaries
    containing information about each step taken to build the image. The keys
    in each step include the following:

    - ``Command`` - The command executed in this build step
    - ``Id`` - Layer ID
    - ``Size`` - Cumulative image size, in bytes
    - ``Size_Human`` - Cumulative image size, in human-readable units
    - ``Tags`` - Tag(s) assigned to this layer
    - ``Time_Created_Epoch`` - Time this build step was completed (Epoch
      time)
    - ``Time_Created_Local`` - Time this build step was completed (Minion's
      local timezone)


    CLI Example:

    .. code-block:: bash

        salt myminion docker.exists mycontainer
    '''
    response = _client_wrapper('history', name)
    key_map = {
        'CreatedBy': 'Command',
        'Created': 'Time_Created_Epoch',
    }
    command_prefix = re.compile(r'^/bin/sh -c (?:#\(nop\) )?')
    ret = []
    # history is most-recent first, reverse this so it is ordered top-down
    for item in reversed(response):
        step = {}
        for key, val in six.iteritems(item):
            step_key = key_map.get(key, key)
            if step_key == 'Command':
                if not val:
                    # We assume that an empty build step is 'FROM scratch'
                    val = 'FROM scratch'
                else:
                    val = command_prefix.sub('', val)
            step[step_key] = val
        if 'Time_Created_Epoch' in step:
            step['Time_Created_Local'] = \
                time.strftime(
                    '%Y-%m-%d %H:%M:%S %Z',
                    time.localtime(step['Time_Created_Epoch'])
                )
        for param in ('Size',):
            if param in step:
                step['{0}_Human'.format(param)] = _size_fmt(step[param])
        ret.append(copy.deepcopy(step))
    if quiet:
        return [x.get('Command') for x in ret]
    return ret


def images(verbose=False, **kwargs):
    '''
    Returns information about the Docker images on the Minion. Equivalent to
    running the ``docker images`` Docker CLI command.

    all : False
        If ``True``, untagged images will also be returned

    verbose : False
        If ``True``, a ``docker inspect`` will be run on each image returned.


    **RETURN DATA**

    A dictionary with each key being an image ID, and each value some general
    info about that image (time created, size, tags associated with the image,
    etc.)


    CLI Example:

    .. code-block:: bash

        salt myminion docker.images
        salt myminion docker.images all=True
    '''
    if 'docker.images' not in __context__:
        response = _client_wrapper('images', all=kwargs.get('all', False))
        key_map = {
            'Created': 'Time_Created_Epoch',
        }
        for img in response:
            img_id = img.pop('Id', None)
            if img_id is None:
                continue
            for item in img:
                img_state = ('untagged' if
                             img['RepoTags'] in (
                               ['<none>:<none>'],  # docker API <1.24
                               None,  # docker API >=1.24
                             ) else 'tagged')
                bucket = __context__.setdefault('docker.images', {})
                bucket = bucket.setdefault(img_state, {})
                img_key = key_map.get(item, item)
                bucket.setdefault(img_id, {})[img_key] = img[item]
            if 'Time_Created_Epoch' in bucket.get(img_id, {}):
                bucket[img_id]['Time_Created_Local'] = \
                    time.strftime(
                        '%Y-%m-%d %H:%M:%S %Z',
                        time.localtime(bucket[img_id]['Time_Created_Epoch'])
                    )
            for param in ('Size', 'VirtualSize'):
                if param in bucket.get(img_id, {}):
                    bucket[img_id]['{0}_Human'.format(param)] = \
                        _size_fmt(bucket[img_id][param])

    context_data = __context__.get('docker.images', {})
    ret = copy.deepcopy(context_data.get('tagged', {}))
    if kwargs.get('all', False):
        ret.update(copy.deepcopy(context_data.get('untagged', {})))

    # If verbose info was requested, go get it
    if verbose:
        for img_id in ret:
            ret[img_id]['Info'] = inspect_image(img_id)

    return ret


def info():
    '''
    Returns a dictionary of system-wide information. Equivalent to running
    the ``docker info`` Docker CLI command.

    CLI Example:

    .. code-block:: bash

        salt myminion docker.info
    '''
    return _client_wrapper('info')


def inspect(name):
    '''
    .. versionchanged:: 2017.7.0
        Volumes and networks are now checked, in addition to containers and
        images.

    This is a generic container/image/volume/network inspecton function. It
    will run the following functions in order:

    - :py:func:`docker.inspect_container
      <salt.modules.dockermod.inspect_container>`
    - :py:func:`docker.inspect_image <salt.modules.dockermod.inspect_image>`
    - :py:func:`docker.inspect_volume <salt.modules.dockermod.inspect_volume>`
    - :py:func:`docker.inspect_network <salt.modules.dockermod.inspect_network>`

    The first of these to find a match will be returned.

    name
        Container/image/volume/network name or ID


    **RETURN DATA**

    A dictionary of container/image/volume/network information


    CLI Example:

    .. code-block:: bash

        salt myminion docker.inspect mycontainer
        salt myminion docker.inspect busybox
    '''
    try:
        return inspect_container(name)
    except CommandExecutionError as exc:
        if 'does not exist' not in exc.strerror:
            raise
    try:
        return inspect_image(name)
    except CommandExecutionError as exc:
        if not exc.strerror.startswith('Error 404'):
            raise
    try:
        return inspect_volume(name)
    except CommandExecutionError as exc:
        if not exc.strerror.startswith('Error 404'):
            raise
    try:
        return inspect_network(name)
    except CommandExecutionError as exc:
        if not exc.strerror.startswith('Error 404'):
            raise

    raise CommandExecutionError(
        'Error 404: No such image/container/volume/network: {0}'.format(name)
    )


@_ensure_exists
def inspect_container(name):
    '''
    Retrieves container information. Equivalent to running the ``docker
    inspect`` Docker CLI command, but will only look for container information.

    name
        Container name or ID


    **RETURN DATA**

    A dictionary of container information


    CLI Example:

    .. code-block:: bash

        salt myminion docker.inspect_container mycontainer
        salt myminion docker.inspect_container 0123456789ab
    '''
    return _client_wrapper('inspect_container', name)


def inspect_image(name):
    '''
    Retrieves image information. Equivalent to running the ``docker inspect``
    Docker CLI command, but will only look for image information.

    .. note::
        To inspect an image, it must have been pulled from a registry or built
        locally. Images on a Docker registry which have not been pulled cannot
        be inspected.

    name
        Image name or ID


    **RETURN DATA**

    A dictionary of image information


    CLI Examples:

    .. code-block:: bash

        salt myminion docker.inspect_image busybox
        salt myminion docker.inspect_image centos:6
        salt myminion docker.inspect_image 0123456789ab
    '''
    ret = _client_wrapper('inspect_image', name)
    for param in ('Size', 'VirtualSize'):
        if param in ret:
            ret['{0}_Human'.format(param)] = _size_fmt(ret[param])
    return ret


def list_containers(**kwargs):
    '''
    Returns a list of containers by name. This is different from
    :py:func:`docker.ps <salt.modules.dockermod.ps_>` in that
    :py:func:`docker.ps <salt.modules.dockermod.ps_>` returns its results
    organized by container ID.

    all : False
        If ``True``, stopped containers will be included in return data

    CLI Example:

    .. code-block:: bash

        salt myminion docker.inspect_image <image>
    '''
    ret = set()
    for item in six.itervalues(ps_(all=kwargs.get('all', False))):
        names = item.get('Names')
        if not names:
            continue
        for c_name in [x.lstrip('/') for x in names or []]:
            ret.add(c_name)
    return sorted(ret)


def list_tags():
    '''
    Returns a list of tagged images

    CLI Example:

    .. code-block:: bash

        salt myminion docker.list_tags
    '''
    ret = set()
    for item in six.itervalues(images()):
        if not item.get('RepoTags'):
            continue
        ret.update(set(item['RepoTags']))
    return sorted(ret)


def resolve_tag(name, tags=None):
    '''
    .. versionadded:: 2017.7.2,Oxygen

    Given an image tag, check the locally-pulled tags (using
    :py:func:`docker.list_tags <salt.modules.dockermod.list_tags>`) and return
    the matching tag. This helps disambiguate differences on some platforms
    where images from the Docker Hub are prefixed with ``docker.io/``. If an
    image name with no tag is passed, a tag of ``latest`` is assumed.

    If the specified image is not pulled locally, this function will return
    ``False``.

    tags
        An optional Python list of tags to check against. If passed, then
        :py:func:`docker.list_tags <salt.modules.dockermod.list_tags>` will not
        be run to get a list of tags. This is useful when resolving a number of
        tags at the same time.

    CLI Examples:

    .. code-block:: bash

        salt myminion docker.resolve_tag busybox
        salt myminion docker.resolve_tag busybox:latest
    '''
    tag_name = ':'.join(salt.utils.docker.get_repo_tag(name))
    if tags is None:
        tags = list_tags()
    if tag_name in tags:
        return tag_name
    full_name = HUB_PREFIX + tag_name
    if not name.startswith(HUB_PREFIX) and full_name in tags:
        return full_name
    return False


def logs(name):
    '''
    Returns the logs for the container. Equivalent to running the ``docker
    logs`` Docker CLI command.

    name
        Container name or ID

    CLI Example:

    .. code-block:: bash

        salt myminion docker.logs mycontainer
    '''
    return _client_wrapper('logs', name)


@_ensure_exists
def pid(name):
    '''
    Returns the PID of a container

    name
        Container name or ID

    CLI Example:

    .. code-block:: bash

        salt myminion docker.pid mycontainer
        salt myminion docker.pid 0123456789ab
    '''
    return inspect_container(name)['State']['Pid']


@_ensure_exists
def port(name, private_port=None):
    '''
    Returns port mapping information for a given container. Equivalent to
    running the ``docker port`` Docker CLI command.

    name
        Container name or ID

    private_port : None
        If specified, get information for that specific port. Can be specified
        either as a port number (i.e. ``5000``), or as a port number plus the
        protocol (i.e. ``5000/udp``).

        If this argument is omitted, all port mappings will be returned.


    **RETURN DATA**

    A dictionary of port mappings, with the keys being the port and the values
    being the mapping(s) for that port.


    CLI Examples:

    .. code-block:: bash

        salt myminion docker.port mycontainer
        salt myminion docker.port mycontainer 5000
        salt myminion docker.port mycontainer 5000/udp
    '''
    # docker.client.Client.port() doesn't do what we need, so just inspect the
    # container and get the information from there. It's what they're already
    # doing (poorly) anyway.
    mappings = inspect_container(name).get('NetworkSettings', {}).get('Ports', {})
    if not mappings:
        return {}

    if private_port is None:
        pattern = '*'
    else:
        # Sanity checks
        if isinstance(private_port, six.integer_types):
            pattern = '{0}/*'.format(private_port)
        else:
            err = (
                'Invalid private_port \'{0}\'. Must either be a port number, '
                'or be in port/protocol notation (e.g. 5000/tcp)'
                .format(private_port)
            )
            try:
                port_num, _, protocol = private_port.partition('/')
                protocol = protocol.lower()
                if not port_num.isdigit() or protocol not in ('tcp', 'udp'):
                    raise SaltInvocationError(err)
                pattern = port_num + '/' + protocol
            except AttributeError:
                raise SaltInvocationError(err)

    return dict((x, mappings[x]) for x in fnmatch.filter(mappings, pattern))


def ps_(filters=None, **kwargs):
    '''
    Returns information about the Docker containers on the Minion. Equivalent
    to running the ``docker ps`` Docker CLI command.

    all : False
        If ``True``, stopped containers will also be returned

    host: False
        If ``True``, local host's network topology will be included

    verbose : False
        If ``True``, a ``docker inspect`` will be run on each container
        returned.

    filters: None
        A dictionary of filters to be processed on the container list.
        Available filters:

          - exited (int): Only containers with specified exit code
          - status (str): One of restarting, running, paused, exited
          - label (str): format either "key" or "key=value"

    **RETURN DATA**

    A dictionary with each key being an container ID, and each value some
    general info about that container (time created, name, command, etc.)


    CLI Example:

    .. code-block:: bash

        salt myminion docker.ps
        salt myminion docker.ps all=True
        salt myminion docker.ps filters="{'label': 'role=web'}"
    '''
    response = _client_wrapper('containers', all=True, filters=filters)
    key_map = {
        'Created': 'Time_Created_Epoch',
    }
    context_data = {}
    for container in response:
        c_id = container.pop('Id', None)
        if c_id is None:
            continue
        for item in container:
            c_state = 'running' \
                if container.get('Status', '').lower().startswith('up ') \
                else 'stopped'
            bucket = context_data.setdefault(c_state, {})
            c_key = key_map.get(item, item)
            bucket.setdefault(c_id, {})[c_key] = container[item]
        if 'Time_Created_Epoch' in bucket.get(c_id, {}):
            bucket[c_id]['Time_Created_Local'] = \
                time.strftime(
                    '%Y-%m-%d %H:%M:%S %Z',
                    time.localtime(bucket[c_id]['Time_Created_Epoch'])
                )

    ret = copy.deepcopy(context_data.get('running', {}))
    if kwargs.get('all', False):
        ret.update(copy.deepcopy(context_data.get('stopped', {})))

    # If verbose info was requested, go get it
    if kwargs.get('verbose', False):
        for c_id in ret:
            ret[c_id]['Info'] = inspect_container(c_id)

    if kwargs.get('host', False):
        ret.setdefault(
            'host', {}).setdefault(
                'interfaces', {}).update(__salt__['network.interfaces']())
    return ret


@_ensure_exists
def state(name):
    '''
    Returns the state of the container

    name
        Container name or ID


    **RETURN DATA**

    A string representing the current state of the container (either
    ``running``, ``paused``, or ``stopped``)


    CLI Example:

    .. code-block:: bash

        salt myminion docker.state mycontainer
    '''
    contextkey = 'docker.state.{0}'.format(name)
    if contextkey in __context__:
        return __context__[contextkey]
    __context__[contextkey] = _get_state(inspect_container(name))
    return __context__[contextkey]


def search(name, official=False, trusted=False):
    '''
    Searches the registry for an image

    name
        Search keyword

    official : False
        Limit results to official builds

    trusted : False
        Limit results to `trusted builds`_

    .. _`trusted builds`: https://blog.docker.com/2013/11/introducing-trusted-builds/


    **RETURN DATA**

    A dictionary with each key being the name of an image, and the following
    information for each image:

    - ``Description`` - Image description
    - ``Official`` - A boolean (``True`` if an official build, ``False`` if
      not)
    - ``Stars`` - Number of stars the image has on the registry
    - ``Trusted`` - A boolean (``True`` if a trusted build, ``False`` if not)


    CLI Example:

    .. code-block:: bash

        salt myminion docker.search centos
        salt myminion docker.search centos official=True
    '''
    response = _client_wrapper('search', name)
    if not response:
        raise CommandExecutionError(
            'No images matched the search string \'{0}\''.format(name)
        )

    key_map = {
        'description': 'Description',
        'is_official': 'Official',
        'is_trusted': 'Trusted',
        'star_count': 'Stars'
    }
    limit = []
    if official:
        limit.append('Official')
    if trusted:
        limit.append('Trusted')

    results = {}
    for item in response:
        c_name = item.pop('name', None)
        if c_name is not None:
            for key in item:
                mapped_key = key_map.get(key, key)
                results.setdefault(c_name, {})[mapped_key] = item[key]

    if not limit:
        return results

    ret = {}
    for key, val in six.iteritems(results):
        for item in limit:
            if val.get(item, False):
                ret[key] = val
                break
    return ret


@_ensure_exists
def top(name):
    '''
    Runs the `docker top` command on a specific container

    name
        Container name or ID

    CLI Example:


    **RETURN DATA**

    A list of dictionaries containing information about each process


    .. code-block:: bash

        salt myminion docker.top mycontainer
        salt myminion docker.top 0123456789ab
    '''
    response = _client_wrapper('top', name)

    # Read in column names
    columns = {}
    for idx, col_name in enumerate(response['Titles']):
        columns[idx] = col_name

    # Build return dict
    ret = []
    for process in response['Processes']:
        cur_proc = {}
        for idx, val in enumerate(process):
            cur_proc[columns[idx]] = val
        ret.append(cur_proc)
    return ret


def version():
    '''
    Returns a dictionary of Docker version information. Equivalent to running
    the ``docker version`` Docker CLI command.

    CLI Example:

    .. code-block:: bash

        salt myminion docker.version
    '''
    ret = _client_wrapper('version')
    version_re = re.compile(VERSION_RE)
    if 'Version' in ret:
        match = version_re.match(str(ret['Version']))
        if match:
            ret['VersionInfo'] = tuple(
                [int(x) for x in match.group(1).split('.')]
            )
    if 'ApiVersion' in ret:
        match = version_re.match(str(ret['ApiVersion']))
        if match:
            ret['ApiVersionInfo'] = tuple(
                [int(x) for x in match.group(1).split('.')]
            )
    return ret


# Functions to manage containers
@_refresh_mine_cache
def create(image,
           name=None,
           skip_translate=None,
           ignore_collisions=False,
           validate_ip_addrs=True,
           client_timeout=salt.utils.docker.CLIENT_TIMEOUT,
           **kwargs):
    '''
    Create a new container

    image
        Image from which to create the container

    name
        Name for the new container. If not provided, Docker will randomly
        generate one for you (it will be included in the return data).

    skip_translate
        This function translates Salt CLI or SLS input into the format which
        docker-py_ expects. However, in the event that Salt's translation logic
        fails (due to potential changes in the Docker Remote API, or to bugs in
        the translation code), this argument can be used to exert granular
        control over which arguments are translated and which are not.

        Pass this argument as a comma-separated list (or Python list) of
        arguments, and translation for each passed argument name will be
        skipped. Alternatively, pass ``True`` and *all* translation will be
        skipped.

        Skipping tranlsation allows for arguments to be formatted directly in
        the format which docker-py_ expects. This allows for API changes and
        other issues to be more easily worked around. An example of using this
        option to skip translation would be:

        .. code-block:: bash

            salt myminion docker.create image=centos:7.3.1611 skip_translate=environment environment="{'FOO': 'bar'}"

        See the following links for more information:

        - `docker-py Low-level API`_
        - `Docker Engine API`_

    .. _docker-py: https://pypi.python.org/pypi/docker-py
    .. _`docker-py Low-level API`: http://docker-py.readthedocs.io/en/stable/api.html#docker.api.container.ContainerApiMixin.create_container
    .. _`Docker Engine API`: https://docs.docker.com/engine/api/v1.26/#operation/ContainerCreate

    ignore_collisions : False
        Since many of docker-py_'s arguments differ in name from their CLI
        counterparts (with which most Docker users are more familiar), Salt
        detects usage of these and aliases them to the docker-py_ version of
        that argument. However, if both the alias and the docker-py_ version of
        the same argument (e.g. ``env`` and ``environment``) are used, an error
        will be raised. Set this argument to ``True`` to suppress these errors
        and keep the docker-py_ version of the argument.

    validate_ip_addrs : True
        For parameters which accept IP addresses as input, IP address
        validation will be performed. To disable, set this to ``False``

    client_timeout : 60
        Timeout in seconds for the Docker client. This is not a timeout for
        this function, but for receiving a response from the API.

        .. note::

            This is only used if Salt needs to pull the requested image.

    **CONTAINER CONFIGURATION ARGUMENTS**

    auto_remove (or *rm*) : False
        Enable auto-removal of the container on daemon side when the
        container’s process exits (analogous to running a docker container with
        ``--rm`` on the CLI).

        Examples:

        - ``auto_remove=True``
        - ``rm=True``

    binds
        Files/directories to bind mount. Each bind mount should be passed in
        one of the following formats:

        - ``<host_path>:<container_path>`` - ``host_path`` is mounted within
          the container as ``container_path`` with read-write access.
        - ``<host_path>:<container_path>:<selinux_context>`` - ``host_path`` is
          mounted within the container as ``container_path`` with read-write
          access. Additionally, the specified selinux context will be set
          within the container.
        - ``<host_path>:<container_path>:<read_only>`` - ``host_path`` is
          mounted within the container as ``container_path``, with the
          read-only or read-write setting explicitly defined.
        - ``<host_path>:<container_path>:<read_only>,<selinux_context>`` -
          ``host_path`` is mounted within the container as ``container_path``,
          with the read-only or read-write setting explicitly defined.
          Additionally, the specified selinux context will be set within the
          container.

        ``<read_only>`` can be either ``ro`` for read-write access, or ``ro``
        for read-only access. When omitted, it is assumed to be read-write.

        ``<selinux_context>`` can be ``z`` if the volume is shared between
        multiple containers, or ``Z`` if the volume should be private.

        .. note::
            When both ``<read_only>`` and ``<selinux_context>`` are specified,
            there must be a comma before ``<selinux_context>``.

        Binds can be expressed as a comma-separated list or a Python list,
        however in cases where both ro/rw and an selinux context are specified,
        the binds *must* be specified as a Python list.

        Examples:

        - ``binds=/srv/www:/var/www:ro``
        - ``binds=/srv/www:/var/www:rw``
        - ``binds=/srv/www:/var/www``
        - ``binds="['/srv/www:/var/www:ro,Z']"``
        - ``binds="['/srv/www:/var/www:rw,Z']"``
        - ``binds=/srv/www:/var/www:Z``

        .. note::
            The second and third examples above are equivalent to each other,
            as are the last two examples.

    blkio_weight
        Block IO weight (relative weight), accepts a weight value between 10
        and 1000.

        Example: ``blkio_weight=100``

    blkio_weight_device
        Block IO weight (relative device weight), specified as a list of
        expressions in the format ``PATH:WEIGHT``

        Example: ``blkio_weight_device=/dev/sda:100``

    cap_add
        List of capabilities to add within the container. Can be passed as a
        comma-separated list or a Python list. Requires Docker 1.2.0 or
        newer.

        Examples:

        - ``cap_add=SYS_ADMIN,MKNOD``
        - ``cap_add="[SYS_ADMIN, MKNOD]"``

    cap_drop
        List of capabilities to drop within the container. Can be passed as a
        comma-separated string or a Python list. Requires Docker 1.2.0 or
        newer.

        Examples:

        - ``cap_drop=SYS_ADMIN,MKNOD``,
        - ``cap_drop="[SYS_ADMIN, MKNOD]"``

    command (or *cmd*)
        Command to run in the container

        Example: ``command=bash`` or ``cmd=bash``

        .. versionchanged:: 2015.8.1
            ``cmd`` is now also accepted

    cpuset_cpus (or *cpuset*)
        CPUs on which which to allow execution, specified as a string
        containing a range (e.g. ``0-3``) or a comma-separated list of CPUs
        (e.g. ``0,1``).

        Examples:

        - ``cpuset_cpus="0-3"``
        - ``cpuset="0,1"``

    cpuset_mems
        Memory nodes on which which to allow execution, specified as a string
        containing a range (e.g. ``0-3``) or a comma-separated list of MEMs
        (e.g. ``0,1``). Only effective on NUMA systems.

        Examples:

        - ``cpuset_mems="0-3"``
        - ``cpuset_mems="0,1"``

    cpu_group
        The length of a CPU period in microseconds

        Example: ``cpu_group=100000``

    cpu_period
        Microseconds of CPU time that the container can get in a CPU period

        Example: ``cpu_period=50000``

    cpu_shares
        CPU shares (relative weight), specified as an integer between 2 and 1024.

        Example: ``cpu_shares=512``

    detach : False
        If ``True``, run the container's command in the background (daemon
        mode)

        Example: ``detach=True``

    devices
        List of host devices to expose within the container

        Examples:

        - ``devices="/dev/net/tun,/dev/xvda1:/dev/xvda1,/dev/xvdb1:/dev/xvdb1:r"``
        - ``devices="['/dev/net/tun', '/dev/xvda1:/dev/xvda1', '/dev/xvdb1:/dev/xvdb1:r']"``

    device_read_bps
        Limit read rate (bytes per second) from a device, specified as a list
        of expressions in the format ``PATH:RATE``, where ``RATE`` is either an
        integer number of bytes, or a string ending in ``kb``, ``mb``, or
        ``gb``.

        Examples:

        - ``device_read_bps="/dev/sda:1mb,/dev/sdb:5mb"``
        - ``device_read_bps="['/dev/sda:100mb', '/dev/sdb:5mb']"``

    device_read_iops
        Limit read rate (I/O per second) from a device, specified as a list
        of expressions in the format ``PATH:RATE``, where ``RATE`` is a number
        of I/O operations.

        Examples:

        - ``device_read_iops="/dev/sda:1000,/dev/sdb:500"``
        - ``device_read_iops="['/dev/sda:1000', '/dev/sdb:500']"``

    device_write_bps
        Limit write rate (bytes per second) from a device, specified as a list
        of expressions in the format ``PATH:RATE``, where ``RATE`` is either an
        integer number of bytes, or a string ending in ``kb``, ``mb`` or
        ``gb``.


        Examples:

        - ``device_write_bps="/dev/sda:100mb,/dev/sdb:50mb"``
        - ``device_write_bps="['/dev/sda:100mb', '/dev/sdb:50mb']"``

    device_read_iops
        Limit write rate (I/O per second) from a device, specified as a list
        of expressions in the format ``PATH:RATE``, where ``RATE`` is a number
        of I/O operations.

        Examples:

        - ``device_read_iops="/dev/sda:1000,/dev/sdb:500"``
        - ``device_read_iops="['/dev/sda:1000', '/dev/sdb:500']"``

    dns
        List of DNS nameservers. Can be passed as a comma-separated list or a
        Python list.

        Examples:

        - ``dns=8.8.8.8,8.8.4.4``
        - ``dns="['8.8.8.8', '8.8.4.4']"``

        .. note::

            To skip IP address validation, use ``validate_ip_addrs=False``

    dns_opt
        Additional options to be added to the container’s ``resolv.conf`` file

        Example: ``dns_opt=ndots:9``

    dns_search
        List of DNS search domains. Can be passed as a comma-separated list
        or a Python list.

        Examples:

        - ``dns_search=foo1.domain.tld,foo2.domain.tld``
        - ``dns_search="[foo1.domain.tld, foo2.domain.tld]"``

    domainname
        The domain name to use for the container

        Example: ``domainname=domain.tld``

    entrypoint
        Entrypoint for the container. Either a string (e.g. ``"mycmd --arg1
        --arg2"``) or a Python list (e.g.  ``"['mycmd', '--arg1', '--arg2']"``)

        Examples:

        - ``entrypoint="cat access.log"``
        - ``entrypoint="['cat', 'access.log']"``

    environment (or *env*)
        Either a dictionary of environment variable names and their values, or
        a Python list of strings in the format ``VARNAME=value``.

        Examples:

        - ``environment='VAR1=value,VAR2=value'``
        - ``environment="['VAR1=value', 'VAR2=value']"``
        - ``environment="{'VAR1': 'value', 'VAR2': 'value'}"``

    extra_hosts
        Additional hosts to add to the container's /etc/hosts file. Can be
        passed as a comma-separated list or a Python list. Requires Docker
        1.3.0 or newer.

        Examples:

        - ``extra_hosts=web1:10.9.8.7,web2:10.9.8.8``
        - ``extra_hosts="['web1:10.9.8.7', 'web2:10.9.8.8']"``
        - ``extra_hosts="{'web1': '10.9.8.7', 'web2': '10.9.8.8'}"``

        .. note::

            To skip IP address validation, use ``validate_ip_addrs=False``

    group_add
        List of additional group names and/or IDs that the container process
        will run as

        Examples:

        - ``group_add=web,network``
        - ``group_add="['web', 'network']"``

    hostname
        Hostname of the container. If not provided, and if a ``name`` has been
        provided, the ``hostname`` will default to the ``name`` that was
        passed.

        Example: ``hostname=web1``

        .. warning::

            If the container is started with ``network_mode=host``, the
            hostname will be overridden by the hostname of the Minion.

    interactive (or *stdin_open*): False
        Leave stdin open, even if not attached

        Examples:

        - ``interactive=True``
        - ``stdin_open=True``

    ipc_mode (or *ipc*)
        Set the IPC mode for the container. The default behavior is to create a
        private IPC namespace for the container, but this option can be
        used to change that behavior:

        - ``container:<container_name_or_id>`` reuses another container shared
          memory, semaphores and message queues
        - ``host``: use the host's shared memory, semaphores and message queues

        Examples:

        - ``ipc_mode=container:foo``
        - ``ipc=host``

        .. warning::
            Using ``host`` gives the container full access to local shared
            memory and is therefore considered insecure.

    isolation
        Specifies the type of isolation technology used by containers

        Example: ``isolation=hyperv``

        .. note::
            The default value on Windows server is ``process``, while the
            default value on Windows client is ``hyperv``. On Linux, only
            ``default`` is supported.

    labels (or *label*)
        Add metadata to the container. Labels can be set both with and without
        values:

        Examples (*with* values):

        - ``labels="label1=value1,label2=value2"``
        - ``labels="['label1=value1', 'label2=value2']"``
        - ``labels="{'label1': 'value1', 'label2': 'value2'}"``

        Examples (*without* values):

        - ``labels=label1,label2``
        - ``labels="['label1', 'label2']"``

    links
        Link this container to another. Links should be specified in the format
        ``<container_name_or_id>:<link_alias>``. Multiple links can be passed,
        ether as a comma separated list or a Python list.

        Examples:

        - ``links=web1:link1,web2:link2``,
        - ``links="['web1:link1', 'web2:link2']"``
        - ``links="{'web1': 'link1', 'web2': 'link2'}"``

    log_driver
        Set container's logging driver. Requires Docker 1.6 or newer.

        Example:

        - ``log_driver=syslog``

        .. note::
            The logging driver feature was improved in Docker 1.13 introducing
            option name changes. Please see Docker's `Configure logging
            drivers`_ documentation for more information.

        .. _`Configure logging drivers`: https://docs.docker.com/engine/admin/logging/overview/

    log_opt
        Config options for the ``log_driver`` config option. Requires Docker
        1.6 or newer.

        Example:

        - ``log_opt="syslog-address=tcp://192.168.0.42,syslog-facility=daemon"
        - ``log_opt="['syslog-address=tcp://192.168.0.42', 'syslog-facility=daemon']"
        - ``log_opt="{'syslog-address': 'tcp://192.168.0.42', 'syslog-facility: daemon

    lxc_conf
        Additional LXC configuration parameters to set before starting the
        container.

        Examples:

        - ``lxc_conf="lxc.utsname=docker,lxc.arch=x86_64"``
        - ``lxc_conf="['lxc.utsname=docker', 'lxc.arch=x86_64']"``
        - ``lxc_conf="{'lxc.utsname': 'docker', 'lxc.arch': 'x86_64'}"``

        .. note::

            These LXC configuration parameters will only have the desired
            effect if the container is using the LXC execution driver, which
            has been deprecated for some time.

    mac_address
        MAC address to use for the container. If not specified, a random MAC
        address will be used.

        Example: ``mac_address=01:23:45:67:89:0a``

    mem_limit (or *memory*) : 0
        Memory limit. Can be specified in bytes or using single-letter units
        (i.e. ``512M``, ``2G``, etc.). A value of ``0`` (the default) means no
        memory limit.

        Examples:

        - ``mem_limit=512M``
        - ``memory=1073741824``

    mem_swappiness
        Tune a container's memory swappiness behavior. Accepts an integer
        between 0 and 100.

        Example: ``mem_swappiness=60``

    memswap_limit (or *memory_swap*) : -1
        Total memory limit (memory plus swap). Set to ``-1`` to disable swap. A
        value of ``0`` means no swap limit.

        Examples:

        - ``memswap_limit=1G``
        - ``memory_swap=2147483648``

    network_disabled : False
        If ``True``, networking will be disabled within the container

        Example: ``network_disabled=True``

    network_mode : bridge
        One of the following:

        - ``bridge`` - Creates a new network stack for the container on the
          docker bridge
        - ``none`` - No networking (equivalent of the Docker CLI argument
          ``--net=none``). Not to be confused with Python's ``None``.
        - ``container:<name_or_id>`` - Reuses another container's network stack
        - ``host`` - Use the host's network stack inside the container

          .. warning::
              Using ``host`` mode gives the container full access to the hosts
              system's services (such as D-Bus), and is therefore considered
              insecure.

        Examples:

        - ``network_mode=null``
        - ``network_mode=container:web1``

    oom_kill_disable
        Whether to disable OOM killer

        Example: ``oom_kill_disable=False``

    oom_score_adj
        An integer value containing the score given to the container in order
        to tune OOM killer preferences

        Example: ``oom_score_adj=500``

    pid_mode
        Set to ``host`` to use the host container's PID namespace within the
        container. Requires Docker 1.5.0 or newer.

        Example: ``pid_mode=host``

    pids_limit
        Set the container's PID limit. Set to ``-1`` for unlimited.

        Example: ``pids_limit=2000``

    port_bindings (or *publish*)
        Bind exposed ports which were exposed using the ``ports`` argument to
        :py:func:`docker.create <salt.modules.dockermod.create>`. These
        should be passed in the same way as the ``--publish`` argument to the
        ``docker run`` CLI command:

        - ``ip:hostPort:containerPort`` - Bind a specific IP and port on the
          host to a specific port within the container.
        - ``ip::containerPort`` - Bind a specific IP and an ephemeral port to a
          specific port within the container.
        - ``hostPort:containerPort`` - Bind a specific port on all of the
          host's interfaces to a specific port within the container.
        - ``containerPort`` - Bind an ephemeral port on all of the host's
          interfaces to a specific port within the container.

        Multiple bindings can be separated by commas, or passed as a Python
        list. The below two examples are equivalent:

        - ``port_bindings="5000:5000,2123:2123/udp,8080"``
        - ``port_bindings="['5000:5000', '2123:2123/udp', 8080]"``

        Port bindings can also include ranges:

        - ``port_bindings="14505-14506:4505-4506"``

        .. note::
            When specifying a protocol, it must be passed in the
            ``containerPort`` value, as seen in the examples above.

    ports
        A list of ports to expose on the container. Can be passed as
        comma-separated list or a Python list. If the protocol is omitted, the
        port will be assumed to be a TCP port.

        Examples:

        - ``ports=1111,2222/udp``
        - ``ports="[1111, '2222/udp']"``

    privileged : False
        If ``True``, runs the exec process with extended privileges

        Example: ``privileged=True``

    publish_all_ports (or *publish_all*): False
        Publish all ports to the host

        Example: ``publish_all_ports=True``

    read_only : False
        If ``True``, mount the container’s root filesystem as read only

        Example: ``read_only=True``

    restart_policy (or *restart*)
        Set a restart policy for the container. Must be passed as a string in
        the format ``policy[:retry_count]`` where ``policy`` is one of
        ``always``, ``unless-stopped``, or ``on-failure``, and ``retry_count``
        is an optional limit to the number of retries. The retry count is ignored
        when using the ``always`` or ``unless-stopped`` restart policy.

        Examples:

        - ``restart_policy=on-failure:5``
        - ``restart_policy=always``

    security_opt
        Security configuration for MLS systems such as SELinux and AppArmor.
        Can be passed as a comma-separated list or a Python list.

        Examples:

        - ``security_opt=apparmor:unconfined,param2:value2``
        - ``security_opt='["apparmor:unconfined", "param2:value2"]'``

        .. important::
            Some security options can contain commas. In these cases, this
            argument *must* be passed as a Python list, as splitting by comma
            will result in an invalid configuration.

        .. note::
            See the documentation for security_opt at
            https://docs.docker.com/engine/reference/run/#security-configuration

    shm_size
        Size of /dev/shm

        Example: ``shm_size=128M``

    stop_signal
        The signal used to stop the container. The default is ``SIGTERM``.

        Example: ``stop_signal=SIGRTMIN+3``

    stop_timeout
        Timeout to stop the container, in seconds

        Example: ``stop_timeout=5``

    storage_opt
        Storage driver options for the container

        Examples:

        - ``storage_opt='dm.basesize=40G'``
        - ``storage_opt="['dm.basesize=40G']"``
        - ``storage_opt="{'dm.basesize': '40G'}"``

    sysctls (or *sysctl*)
        Set sysctl options for the container

        Examples:

        - ``sysctl='fs.nr_open=1048576,kernel.pid_max=32768'``
        - ``sysctls="['fs.nr_open=1048576', 'kernel.pid_max=32768']"``
        - ``sysctls="{'fs.nr_open': '1048576', 'kernel.pid_max': '32768'}"``

    tmpfs
        A map of container directories which should be replaced by tmpfs
        mounts, and their corresponding mount options. Can be passed as Python
        list of PATH:VALUE mappings, or a Python dictionary. However, since
        commas usually appear in the values, this option *cannot* be passed as
        a comma-separated list.

        Examples:

        - ``tmpfs="['/run:rw,noexec,nosuid,size=65536k', '/var/lib/mysql:rw,noexec,nosuid,size=600m']"``
        - ``tmpfs="{'/run': 'rw,noexec,nosuid,size=65536k', '/var/lib/mysql': 'rw,noexec,nosuid,size=600m'}"``

    tty : False
        Attach TTYs

        Example: ``tty=True``

    ulimits (or *ulimit*)
        List of ulimits. These limits should be passed in the format
        ``<ulimit_name>:<soft_limit>:<hard_limit>``, with the hard limit being
        optional. Can be passed as a comma-separated list or a Python list.

        Examples:

        - ``ulimits="nofile=1024:1024,nproc=60"``
        - ``ulimits="['nofile=1024:1024', 'nproc=60']"``

    user
        User under which to run exec process

        Example: ``user=foo``

    userns_mode (or *user_ns_mode*)
        Sets the user namsepace mode, when the user namespace remapping option
        is enabled.

        Example: ``userns_mode=host``

    volumes (or *volume*)
        List of directories to expose as volumes. Can be passed as a
        comma-separated list or a Python list.

        Examples:

        - ``volumes=/mnt/vol1,/mnt/vol2``
        - ``volume="['/mnt/vol1', '/mnt/vol2']"``

    volumes_from
        Container names or IDs from which the container will get volumes. Can
        be passed as a comma-separated list or a Python list.

        Example: ``volumes_from=foo``, ``volumes_from=foo,bar``,
        ``volumes_from="[foo, bar]"``

    volume_driver
        Sets the container's volume driver

        Example: ``volume_driver=foobar``

    working_dir (or *workdir*)
        Working directory inside the container

        Examples:

        - ``working_dir=/var/log/nginx``
        - ``workdir=/var/www/myapp``

    **RETURN DATA**

    A dictionary containing the following keys:

    - ``Id`` - ID of the newly-created container
    - ``Name`` - Name of the newly-created container


    CLI Example:

    .. code-block:: bash

        # Create a data-only container
        salt myminion docker.create myuser/mycontainer volumes="/mnt/vol1,/mnt/vol2"
        # Create a CentOS 7 container that will stay running once started
        salt myminion docker.create centos:7 name=mycent7 interactive=True tty=True command=bash
    '''
    try:
        # Try to inspect the image, if it fails then we know we need to pull it
        # first.
        inspect_image(image)
    except Exception:
        pull(image, client_timeout=client_timeout)

    kwargs, unused_kwargs = _get_create_kwargs(
        image=image,
        skip_translate=skip_translate,
        ignore_collisions=ignore_collisions,
        **kwargs)

    if unused_kwargs:
        log.warning(
            'The following arguments were ignored because they are not '
            'recognized by docker-py: %s', sorted(unused_kwargs)
        )

    log.debug(
        'docker.create: creating container %susing the following '
        'arguments: %s',
        'with name \'{0}\' '.format(name) if name is not None else '',
        kwargs
    )
    time_started = time.time()
    response = _client_wrapper('create_container', image, name=name, **kwargs)
    response['Time_Elapsed'] = time.time() - time_started
    _clear_context()

    if name is None:
        name = inspect_container(response['Id'])['Name'].lstrip('/')
    response['Name'] = name
    return response


@_ensure_exists
def copy_from(name, source, dest, overwrite=False, makedirs=False):
    '''
    Copy a file from inside a container to the Minion

    name
        Container name

    source
        Path of the file on the container's filesystem

    dest
        Destination on the Minion. Must be an absolute path. If the destination
        is a directory, the file will be copied into that directory.

    overwrite : False
        Unless this option is set to ``True``, then if a file exists at the
        location specified by the ``dest`` argument, an error will be raised.

    makedirs : False
        Create the parent directory on the container if it does not already
        exist.


    **RETURN DATA**

    A boolean (``True`` if successful, otherwise ``False``)


    CLI Example:

    .. code-block:: bash

        salt myminion docker.copy_from mycontainer /var/log/nginx/access.log /home/myuser
    '''
    c_state = state(name)
    if c_state != 'running':
        raise CommandExecutionError(
            'Container \'{0}\' is not running'.format(name)
        )

    # Destination file sanity checks
    if not os.path.isabs(dest):
        raise SaltInvocationError('Destination path must be absolute')
    if os.path.isdir(dest):
        # Destination is a directory, full path to dest file will include the
        # basename of the source file.
        dest = os.path.join(dest, os.path.basename(source))
        dest_dir = dest
    else:
        # Destination was not a directory. We will check to see if the parent
        # dir is a directory, and then (if makedirs=True) attempt to create the
        # parent directory.
        dest_dir = os.path.split(dest)[0]
        if not os.path.isdir(dest_dir):
            if makedirs:
                try:
                    os.makedirs(dest_dir)
                except OSError as exc:
                    raise CommandExecutionError(
                        'Unable to make destination directory {0}: {1}'
                        .format(dest_dir, exc)
                    )
            else:
                raise SaltInvocationError(
                    'Directory {0} does not exist'.format(dest_dir)
                )
    if not overwrite and os.path.exists(dest):
        raise CommandExecutionError(
            'Destination path {0} already exists. Use overwrite=True to '
            'overwrite it'.format(dest)
        )

    # Source file sanity checks
    if not os.path.isabs(source):
        raise SaltInvocationError('Source path must be absolute')
    else:
        if retcode(name,
                   'test -e {0}'.format(pipes.quote(source)),
                   ignore_retcode=True) == 0:
            if retcode(name,
                       'test -f {0}'.format(pipes.quote(source)),
                       ignore_retcode=True) != 0:
                raise SaltInvocationError('Source must be a regular file')
        else:
            raise SaltInvocationError(
                'Source file {0} does not exist'.format(source)
            )

    # Before we try to replace the file, compare checksums.
    source_md5 = _get_md5(name, source)
    if source_md5 == __salt__['file.get_sum'](dest, 'md5'):
        log.debug(
            '%s:%s and %s are the same file, skipping copy',
            name, source, dest
        )
        return True

    log.debug(
        'Copying %s from container \'%s\' to local path %s',
        source, name, dest
    )

    try:
        src_path = ':'.join((name, source))
    except TypeError:
        src_path = '{0}:{1}'.format(name, source)
    cmd = ['docker', 'cp', src_path, dest_dir]
    __salt__['cmd.run'](cmd, python_shell=False)
    return source_md5 == __salt__['file.get_sum'](dest, 'md5')


# Docker cp gets a file from the container, alias this to copy_from
cp = salt.utils.alias_function(copy_from, 'cp')


@_ensure_exists
def copy_to(name,
            source,
            dest,
            exec_driver=None,
            overwrite=False,
            makedirs=False):
    '''
    Copy a file from the host into a container

    name
        Container name

    source
        File to be copied to the container. Can be a local path on the Minion
        or a remote file from the Salt fileserver.

    dest
        Destination on the container. Must be an absolute path. If the
        destination is a directory, the file will be copied into that
        directory.

    exec_driver : None
        If not passed, the execution driver will be detected as described
        :ref:`above <docker-execution-driver>`.

    overwrite : False
        Unless this option is set to ``True``, then if a file exists at the
        location specified by the ``dest`` argument, an error will be raised.

    makedirs : False
        Create the parent directory on the container if it does not already
        exist.


    **RETURN DATA**

    A boolean (``True`` if successful, otherwise ``False``)


    CLI Example:

    .. code-block:: bash

        salt myminion docker.copy_to mycontainer /tmp/foo /root/foo
    '''
    if exec_driver is None:
        exec_driver = _get_exec_driver()
    return __salt__['container_resource.copy_to'](
        name,
        __salt__['container_resource.cache_file'](source),
        dest,
        container_type=__virtualname__,
        exec_driver=exec_driver,
        overwrite=overwrite,
        makedirs=makedirs)


@_ensure_exists
def export(name,
           path,
           overwrite=False,
           makedirs=False,
           compression=None,
           **kwargs):
    '''
    Exports a container to a tar archive. It can also optionally compress that
    tar archive, and push it up to the Master.

    name
        Container name or ID

    path
        Absolute path on the Minion where the container will be exported

    overwrite : False
        Unless this option is set to ``True``, then if a file exists at the
        location specified by the ``path`` argument, an error will be raised.

    makedirs : False
        If ``True``, then if the parent directory of the file specified by the
        ``path`` argument does not exist, Salt will attempt to create it.

    compression : None
        Can be set to any of the following:

        - ``gzip`` or ``gz`` for gzip compression
        - ``bzip2`` or ``bz2`` for bzip2 compression
        - ``xz`` or ``lzma`` for XZ compression (requires `xz-utils`_, as well
          as the ``lzma`` module from Python 3.3, available in Python 2 and
          Python 3.0-3.2 as `backports.lzma`_)

        This parameter can be omitted and Salt will attempt to determine the
        compression type by examining the filename passed in the ``path``
        parameter.

        .. _`xz-utils`: http://tukaani.org/xz/
        .. _`backports.lzma`: https://pypi.python.org/pypi/backports.lzma

    push : False
        If ``True``, the container will be pushed to the master using
        :py:func:`cp.push <salt.modules.cp.push>`.

        .. note::

            This requires :conf_master:`file_recv` to be set to ``True`` on the
            Master.


    **RETURN DATA**

    A dictionary will containing the following keys:

    - ``Path`` - Path of the file that was exported
    - ``Push`` - Reports whether or not the file was successfully pushed to the
      Master

      *(Only present if push=True)*
    - ``Size`` - Size of the file, in bytes
    - ``Size_Human`` - Size of the file, in human-readable units
    - ``Time_Elapsed`` - Time in seconds taken to perform the export


    CLI Examples:

    .. code-block:: bash

        salt myminion docker.export mycontainer /tmp/mycontainer.tar
        salt myminion docker.export mycontainer /tmp/mycontainer.tar.xz push=True
    '''
    err = 'Path \'{0}\' is not absolute'.format(path)
    try:
        if not os.path.isabs(path):
            raise SaltInvocationError(err)
    except AttributeError:
        raise SaltInvocationError(err)

    if os.path.exists(path) and not overwrite:
        raise CommandExecutionError('{0} already exists'.format(path))

    if compression is None:
        if path.endswith('.tar.gz') or path.endswith('.tgz'):
            compression = 'gzip'
        elif path.endswith('.tar.bz2') or path.endswith('.tbz2'):
            compression = 'bzip2'
        elif path.endswith('.tar.xz') or path.endswith('.txz'):
            if HAS_LZMA:
                compression = 'xz'
            else:
                raise CommandExecutionError(
                    'XZ compression unavailable. Install the backports.lzma '
                    'module and xz-utils to enable XZ compression.'
                )
    elif compression == 'gz':
        compression = 'gzip'
    elif compression == 'bz2':
        compression = 'bzip2'
    elif compression == 'lzma':
        compression = 'xz'

    if compression and compression not in ('gzip', 'bzip2', 'xz'):
        raise SaltInvocationError(
            'Invalid compression type \'{0}\''.format(compression)
        )

    parent_dir = os.path.dirname(path)
    if not os.path.isdir(parent_dir):
        if not makedirs:
            raise CommandExecutionError(
                'Parent dir {0} of destination path does not exist. Use '
                'makedirs=True to create it.'.format(parent_dir)
            )
        try:
            os.makedirs(parent_dir)
        except OSError as exc:
            raise CommandExecutionError(
                'Unable to make parent dir {0}: {1}'
                .format(parent_dir, exc)
            )

    if compression == 'gzip':
        try:
            out = gzip.open(path, 'wb')
        except OSError as exc:
            raise CommandExecutionError(
                'Unable to open {0} for writing: {1}'.format(path, exc)
            )
    elif compression == 'bzip2':
        compressor = bz2.BZ2Compressor()
    elif compression == 'xz':
        compressor = lzma.LZMACompressor()

    time_started = time.time()
    try:
        if compression != 'gzip':
            # gzip doesn't use a Compressor object, it uses a .open() method to
            # open the filehandle. If not using gzip, we need to open the
            # filehandle here. We make sure to close it in the "finally" block
            # below.
            out = salt.utils.files.fopen(path, 'wb')  # pylint: disable=resource-leakage
        response = _client_wrapper('export', name)
        buf = None
        while buf != '':
            buf = response.read(4096)
            if buf:
                if compression in ('bzip2', 'xz'):
                    data = compressor.compress(buf)
                    if data:
                        out.write(data)
                else:
                    out.write(buf)
        if compression in ('bzip2', 'xz'):
            # Flush any remaining data out of the compressor
            data = compressor.flush()
            if data:
                out.write(data)
        out.flush()
    except Exception as exc:
        try:
            os.remove(path)
        except OSError:
            pass
        raise CommandExecutionError(
            'Error occurred during container export: {0}'.format(exc)
        )
    finally:
        out.close()
    ret = {'Time_Elapsed': time.time() - time_started}

    ret['Path'] = path
    ret['Size'] = os.stat(path).st_size
    ret['Size_Human'] = _size_fmt(ret['Size'])

    # Process push
    if kwargs.get(push, False):
        ret['Push'] = __salt__['cp.push'](path)

    return ret


@_refresh_mine_cache
@_ensure_exists
def rm_(name, force=False, volumes=False, **kwargs):
    '''
    Removes a container

    name
        Container name or ID

    force : False
        If ``True``, the container will be killed first before removal, as the
        Docker API will not permit a running container to be removed. This
        option is set to ``False`` by default to prevent accidental removal of
        a running container.

    stop : False
        If ``True``, the container will be stopped first before removal, as the
        Docker API will not permit a running container to be removed. This
        option is set to ``False`` by default to prevent accidental removal of
        a running container.

        .. versionadded:: 2017.7.0

    volumes : False
        Also remove volumes associated with container


    **RETURN DATA**

    A list of the IDs of containers which were removed


    CLI Example:

    .. code-block:: bash

        salt myminion docker.rm mycontainer
        salt myminion docker.rm mycontainer force=True
    '''
    kwargs = salt.utils.args.clean_kwargs(**kwargs)
    stop_ = kwargs.pop('stop', False)
    if kwargs:
        salt.utils.args.invalid_kwargs(kwargs)

    if state(name) == 'running' and not (force or stop_):
        raise CommandExecutionError(
            'Container \'{0}\' is running, use force=True to forcibly '
            'remove this container'.format(name)
        )
    if stop_ and not force:
        stop(name)
    pre = ps_(all=True)
    _client_wrapper('remove_container', name, v=volumes, force=force)
    _clear_context()
    return [x for x in pre if x not in ps_(all=True)]


def rename(name, new_name):
    '''
    .. versionadded:: 2017.7.0

    Renames a container. Returns ``True`` if successful, and raises an error if
    the API returns one. If unsuccessful and the API returns no error (should
    not happen), then ``False`` will be returned.

    name
        Name or ID of existing container

    new_name
        New name to assign to container

    CLI Example:

    .. code-block:: bash

        salt myminion docker.rename foo bar
    '''
    id_ = inspect_container(name)['Id']
    log.debug('Renaming container \'%s\' (ID: %s) to \'%s\'', name, id_, new_name)
    _client_wrapper('rename', id_, new_name)
    # Confirm that the ID of the container corresponding to the new name is the
    # same as it was before.
    return inspect_container(new_name)['Id'] == id_


# Functions to manage images
def build(path=None,
          image=None,
          cache=True,
          rm=True,
          api_response=False,
          fileobj=None,
          dockerfile=None,
          buildargs=None):
    '''
    Builds a docker image from a Dockerfile or a URL

    path
        Path to directory on the Minion containing a Dockerfile

    image
        Image to be built, in ``repo:tag`` notation. If just the repository
        name is passed, a tag name of ``latest`` will be assumed. If building
        from a URL, this parameted can be omitted.

    cache : True
        Set to ``False`` to force the build process not to use the Docker image
        cache, and pull all required intermediate image layers

    rm : True
        Remove intermediate containers created during build

    api_response : False
        If ``True``: an ``API_Response`` key will be present in the return
        data, containing the raw output from the Docker API.

    fileobj
        Allows for a file-like object containing the contents of the Dockerfile
        to be passed in place of a file ``path`` argument. This argument should
        not be used from the CLI, only from other Salt code.

    dockerfile
        Allows for an alternative Dockerfile to be specified.  Path to alternative
        Dockefile is relative to the build path for the Docker container.

        .. versionadded:: develop

    buildargs
        A dictionary of build arguments provided to the docker build process.


    **RETURN DATA**

    A dictionary containing one or more of the following keys:

    - ``Id`` - ID of the newly-built image
    - ``Time_Elapsed`` - Time in seconds taken to perform the build
    - ``Intermediate_Containers`` - IDs of containers created during the course
      of the build process

      *(Only present if rm=False)*
    - ``Images`` - A dictionary containing one or more of the following keys:
        - ``Already_Pulled`` - Layers that that were already present on the
          Minion
        - ``Pulled`` - Layers that that were pulled

      *(Only present if the image specified by the "image" argument was not
      present on the Minion, or if cache=False)*
    - ``Status`` - A string containing a summary of the pull action (usually a
      message saying that an image was downloaded, or that it was up to date).

      *(Only present if the image specified by the "image" argument was not
      present on the Minion, or if cache=False)*


    CLI Example:

    .. code-block:: bash

        salt myminion docker.build /path/to/docker/build/dir image=myimage:dev
        salt myminion docker.build https://github.com/myuser/myrepo.git image=myimage:latest

        .. versionadded:: develop

        salt myminion docker.build /path/to/docker/build/dir dockerfile=Dockefile.different image=myimage:dev
    '''
    _prep_pull()

    image = ':'.join(salt.utils.docker.get_repo_tag(image))
    time_started = time.time()
    response = _client_wrapper('build',
                               path=path,
                               tag=image,
                               quiet=False,
                               fileobj=fileobj,
                               rm=rm,
                               nocache=not cache,
                               dockerfile=dockerfile,
                               buildargs=buildargs)
    ret = {'Time_Elapsed': time.time() - time_started}
    _clear_context()

    if not response:
        raise CommandExecutionError(
            'Build failed for {0}, no response returned from Docker API'
            .format(image)
        )

    stream_data = []
    for line in response:
        stream_data.extend(
            json.loads(salt.utils.stringutils.to_str(line), cls=DockerJSONDecoder)
        )
    errors = []
    # Iterate through API response and collect information
    for item in stream_data:
        try:
            item_type = next(iter(item))
        except StopIteration:
            continue
        if item_type == 'status':
            _pull_status(ret, item)
        if item_type == 'stream':
            _build_status(ret, item)
        elif item_type == 'errorDetail':
            _error_detail(errors, item)

    if 'Id' not in ret:
        # API returned information, but there was no confirmation of a
        # successful build.
        msg = 'Build failed for {0}'.format(image)
        log.error(msg)
        log.error(stream_data)
        if errors:
            msg += '. Error(s) follow:\n\n{0}'.format(
                '\n\n'.join(errors)
            )
        raise CommandExecutionError(msg)

    for image_id, image_info in six.iteritems(images()):
        if image_id.startswith(ret['Id']):
            if image in image_info.get('RepoTags', []):
                ret['Image'] = image
            else:
                ret['Warning'] = \
                    'Failed to tag image as {0}'.format(image)

    if api_response:
        ret['API_Response'] = stream_data

    if rm:
        ret.pop('Intermediate_Containers', None)
    return ret


def commit(name,
           image,
           message=None,
           author=None):
    '''
    Commits a container, thereby promoting it to an image. Equivalent to
    running the ``docker commit`` Docker CLI command.

    name
        Container name or ID to commit

    image
        Image to be committed, in ``repo:tag`` notation. If just the repository
        name is passed, a tag name of ``latest`` will be assumed.

    message
        Commit message (Optional)

    author
        Author name (Optional)


    **RETURN DATA**

    A dictionary containing the following keys:

    - ``Id`` - ID of the newly-created image
    - ``Image`` - Name of the newly-created image
    - ``Time_Elapsed`` - Time in seconds taken to perform the commit


    CLI Example:

    .. code-block:: bash

        salt myminion docker.commit mycontainer myuser/myimage
        salt myminion docker.commit mycontainer myuser/myimage:mytag
    '''
    repo_name, repo_tag = salt.utils.docker.get_repo_tag(image)
    time_started = time.time()
    response = _client_wrapper(
        'commit',
        name,
        repository=repo_name,
        tag=repo_tag,
        message=message,
        author=author)
    ret = {'Time_Elapsed': time.time() - time_started}
    _clear_context()

    image_id = None
    for id_ in ('Id', 'id', 'ID'):
        if id_ in response:
            image_id = response[id_]
            break

    if image_id is None:
        raise CommandExecutionError('No image ID was returned in API response')

    ret['Image'] = image
    ret['Id'] = image_id
    return ret


def dangling(prune=False, force=False):
    '''
    Return top-level images (those on which no other images depend) which do
    not have a tag assigned to them. These include:

    - Images which were once tagged but were later untagged, such as those
      which were superseded by committing a new copy of an existing tagged
      image.
    - Images which were loaded using :py:func:`docker.load
      <salt.modules.dockermod.load>` (or the ``docker load`` Docker CLI
      command), but not tagged.

    prune : False
        Remove these images

    force : False
        If ``True``, and if ``prune=True``, then forcibly remove these images.

    **RETURN DATA**

    If ``prune=False``, the return data will be a list of dangling image IDs.

    If ``prune=True``, the return data will be a dictionary with each key being
    the ID of the dangling image, and the following information for each image:

    - ``Comment`` - Any error encountered when trying to prune a dangling image

      *(Only present if prune failed)*
    - ``Removed`` - A boolean (``True`` if prune was successful, ``False`` if
      not)


    CLI Example:

    .. code-block:: bash

        salt myminion docker.dangling
        salt myminion docker.dangling prune=True
    '''
    all_images = images(all=True)
    dangling_images = [x[:12] for x in _get_top_level_images(all_images)
                       if all_images[x]['RepoTags'] is None]
    if not prune:
        return dangling_images

    ret = {}
    for image in dangling_images:
        try:
            ret.setdefault(image, {})['Removed'] = rmi(image, force=force)
        except Exception as exc:
            err = exc.__str__()
            log.error(err)
            ret.setdefault(image, {})['Comment'] = err
            ret[image]['Removed'] = False
    return ret


def import_(source,
            image,
            api_response=False):
    '''
    Imports content from a local tarball or a URL as a new docker image

    source
        Content to import (URL or absolute path to a tarball).  URL can be a
        file on the Salt fileserver (i.e.
        ``salt://path/to/rootfs/tarball.tar.xz``. To import a file from a
        saltenv other than ``base`` (e.g. ``dev``), pass it at the end of the
        URL (ex. ``salt://path/to/rootfs/tarball.tar.xz?saltenv=dev``).

    image
        Image to be created by the import, in ``repo:tag`` notation. If just
        the repository name is passed, a tag name of ``latest`` will be
        assumed.

    api_response : False
        If ``True`` an ``api_response`` key will be present in the return data,
        containing the raw output from the Docker API.


    **RETURN DATA**

    A dictionary containing the following keys:

    - ``Id`` - ID of the newly-created image
    - ``Image`` - Name of the newly-created image
    - ``Time_Elapsed`` - Time in seconds taken to perform the commit


    CLI Example:

    .. code-block:: bash

        salt myminion docker.import /tmp/cent7-minimal.tar.xz myuser/centos
        salt myminion docker.import /tmp/cent7-minimal.tar.xz myuser/centos:7
        salt myminion docker.import salt://dockerimages/cent7-minimal.tar.xz myuser/centos:7
    '''
    repo_name, repo_tag = salt.utils.docker.get_repo_tag(image)
    path = __salt__['container_resource.cache_file'](source)

    time_started = time.time()
    response = _client_wrapper('import_image',
                               path,
                               repository=repo_name,
                               tag=repo_tag)
    ret = {'Time_Elapsed': time.time() - time_started}
    _clear_context()

    if not response:
        raise CommandExecutionError(
            'Import failed for {0}, no response returned from Docker API'
            .format(source)
        )
    elif api_response:
        ret['API_Response'] = response

    errors = []
    # Iterate through API response and collect information
    for item in response:
        try:
            item_type = next(iter(item))
        except StopIteration:
            continue
        if item_type == 'status':
            _import_status(ret, item, repo_name, repo_tag)
        elif item_type == 'errorDetail':
            _error_detail(errors, item)

    if 'Id' not in ret:
        # API returned information, but there was no confirmation of a
        # successful push.
        msg = 'Import failed for {0}'.format(source)
        if errors:
            msg += '. Error(s) follow:\n\n{0}'.format(
                '\n\n'.join(errors)
            )
        raise CommandExecutionError(msg)

    return ret


def load(path, image=None):
    '''
    Load a tar archive that was created using :py:func:`docker.save
    <salt.modules.dockermod.save>` (or via the Docker CLI using ``docker save``).

    path
        Path to docker tar archive. Path can be a file on the Minion, or the
        URL of a file on the Salt fileserver (i.e.
        ``salt://path/to/docker/saved/image.tar``). To load a file from a
        saltenv other than ``base`` (e.g. ``dev``), pass it at the end of the
        URL (ex. ``salt://path/to/rootfs/tarball.tar.xz?saltenv=dev``).

    image : None
        If specified, the topmost layer of the newly-loaded image will be
        tagged with the specified repo and tag using :py:func:`docker.tag
        <salt.modules.dockermod.tag_>`. The image name should be specified in
        ``repo:tag`` notation. If just the repository name is passed, a tag
        name of ``latest`` will be assumed.


    **RETURN DATA**

    A dictionary will be returned, containing the following keys:

    - ``Path`` - Path of the file that was saved
    - ``Layers`` - A list containing the IDs of the layers which were loaded.
      Any layers in the file that was loaded, which were already present on the
      Minion, will not be included.
    - ``Image`` - Name of tag applied to topmost layer

      *(Only present if tag was specified and tagging was successful)*
    - ``Time_Elapsed`` - Time in seconds taken to load the file
    - ``Warning`` - Message describing any problems encountered in attemp to
      tag the topmost layer

      *(Only present if tag was specified and tagging failed)*


    CLI Example:

    .. code-block:: bash

        salt myminion docker.load /path/to/image.tar
        salt myminion docker.load salt://path/to/docker/saved/image.tar image=myuser/myimage:mytag
    '''
    if image is not None:
        image = ':'.join(salt.utils.docker.get_repo_tag(image))
    local_path = __salt__['container_resource.cache_file'](path)
    if not os.path.isfile(local_path):
        raise CommandExecutionError(
            'Source file {0} does not exist'.format(local_path)
        )

    pre = images(all=True)
    cmd = ['docker', 'load', '-i', local_path]
    time_started = time.time()
    result = __salt__['cmd.run_all'](cmd)
    ret = {'Time_Elapsed': time.time() - time_started}
    _clear_context()
    post = images(all=True)
    if result['retcode'] != 0:
        msg = 'Failed to load image(s) from {0}'.format(path)
        if result['stderr']:
            msg += ': {0}'.format(result['stderr'])
        raise CommandExecutionError(msg)
    ret['Path'] = path

    new_layers = [x for x in post if x not in pre]
    ret['Layers'] = [x[:12] for x in new_layers]
    top_level_images = _get_top_level_images(post, subset=new_layers)
    if image:
        if len(top_level_images) > 1:
            ret['Warning'] = (
                'More than one top-level image layer was loaded ({0}), no '
                'image was tagged'.format(', '.join(top_level_images))
            )
        else:
            try:
                result = tag_(top_level_images[0], image=image)
                ret['Image'] = image
            except IndexError:
                ret['Warning'] = ('No top-level image layers were loaded, no '
                                  'image was tagged')
            except Exception as exc:
                ret['Warning'] = ('Failed to tag {0} as {1}: {2}'
                                  .format(top_level_images[0], image, exc))
    return ret


def layers(name):
    '''
    Returns a list of the IDs of layers belonging to the specified image, with
    the top-most layer (the one correspnding to the passed name) appearing
    last.

    name
        Image name or ID

    CLI Example:

    .. code-block:: bash

        salt myminion docker.layers centos:7
    '''
    ret = []
    cmd = ['docker', 'history', '-q', name]
    for line in reversed(
            __salt__['cmd.run_stdout'](cmd, python_shell=False).splitlines()):
        ret.append(line)
    if not ret:
        raise CommandExecutionError('Image \'{0}\' not found'.format(name))
    return ret


def pull(image,
         insecure_registry=False,
         api_response=False,
         client_timeout=salt.utils.docker.CLIENT_TIMEOUT):
    '''
    Pulls an image from a Docker registry

    image
        Image to be pulled, in ``repo:tag`` notation. If just the repository
        name is passed, a tag name of ``latest`` will be assumed.

    insecure_registry : False
        If ``True``, the Docker client will permit the use of insecure
        (non-HTTPS) registries.

    api_response : False
        If ``True``, an ``API_Response`` key will be present in the return
        data, containing the raw output from the Docker API.

        .. note::

            This may result in a **lot** of additional return data, especially
            for larger images.

    client_timeout
        Timeout in seconds for the Docker client. This is not a timeout for
        this function, but for receiving a response from the API.


    **RETURN DATA**

    A dictionary will be returned, containing the following keys:

    - ``Layers`` - A dictionary containing one or more of the following keys:
        - ``Already_Pulled`` - Layers that that were already present on the
          Minion
        - ``Pulled`` - Layers that that were pulled
    - ``Status`` - A string containing a summary of the pull action (usually a
      message saying that an image was downloaded, or that it was up to date).
    - ``Time_Elapsed`` - Time in seconds taken to perform the pull


    CLI Example:

    .. code-block:: bash

        salt myminion docker.pull centos
        salt myminion docker.pull centos:6
    '''
    _prep_pull()

    repo_name, repo_tag = salt.utils.docker.get_repo_tag(image)
    kwargs = {'tag': repo_tag,
              'stream': True,
              'client_timeout': client_timeout}
    if insecure_registry:
        kwargs['insecure_registry'] = insecure_registry

    time_started = time.time()
    response = _client_wrapper('pull', repo_name, **kwargs)
    ret = {'Time_Elapsed': time.time() - time_started}
    _clear_context()

    if not response:
        raise CommandExecutionError(
            'Pull failed for {0}, no response returned from Docker API'
            .format(image)
        )
    elif api_response:
        ret['API_Response'] = response

    errors = []
    # Iterate through API response and collect information
    for item in response:
        try:
            item_type = next(iter(item))
        except StopIteration:
            continue
        if item_type == 'status':
            _pull_status(ret, item)
        elif item_type == 'errorDetail':
            _error_detail(errors, item)

    try:
        inspect_image('{0}'.format(image))
    except Exception:
        # API returned information, but the image can't be found
        msg = 'Pull failed for {0}'.format(image)
        if errors:
            msg += '. Error(s) follow:\n\n{0}'.format(
                '\n\n'.join(errors)
            )
        raise CommandExecutionError(msg)

    return ret


def push(image,
         insecure_registry=False,
         api_response=False,
         client_timeout=salt.utils.docker.CLIENT_TIMEOUT):
    '''
    .. versionchanged:: 2015.8.4
        The ``Id`` and ``Image`` keys are no longer present in the return data.
        This is due to changes in the Docker Remote API.

    Pushes an image to a Docker registry. See the documentation at top of this
    page to configure authentication credentials.

    image
        Image to be pushed, in ``repo:tag`` notation.

        .. versionchanged:: 2015.8.4
            If just the repository name is passed, then all tagged images for
            the specified repo will be pushed. In prior releases, a tag of
            ``latest`` was assumed if the tag was omitted.

    insecure_registry : False
        If ``True``, the Docker client will permit the use of insecure
        (non-HTTPS) registries.

    api_response : False
        If ``True``, an ``API_Response`` key will be present in the return
        data, containing the raw output from the Docker API.

    client_timeout
        Timeout in seconds for the Docker client. This is not a timeout for
        this function, but for receiving a response from the API.


    **RETURN DATA**

    A dictionary will be returned, containing the following keys:

    - ``Layers`` - A dictionary containing one or more of the following keys:
        - ``Already_Pushed`` - Layers that that were already present on the
          Minion
        - ``Pushed`` - Layers that that were pushed
    - ``Time_Elapsed`` - Time in seconds taken to perform the push


    CLI Example:

    .. code-block:: bash

        salt myminion docker.push myuser/mycontainer
        salt myminion docker.push myuser/mycontainer:mytag
    '''
    if ':' in image:
        repo_name, repo_tag = salt.utils.docker.get_repo_tag(image)
    else:
        repo_name = image
        repo_tag = None
        log.info('Attempting to push all tagged images matching %s', repo_name)

    kwargs = {'tag': repo_tag,
              'stream': True,
              'client_timeout': client_timeout}
    if insecure_registry:
        kwargs['insecure_registry'] = insecure_registry

    time_started = time.time()
    response = _client_wrapper('push', repo_name, **kwargs)
    ret = {'Time_Elapsed': time.time() - time_started}
    _clear_context()

    if not response:
        raise CommandExecutionError(
            'Push failed for {0}, no response returned from Docker API'
            .format(image)
        )
    elif api_response:
        ret['API_Response'] = response

    errors = []
    # Iterate through API response and collect information
    for item in response:
        try:
            item_type = next(iter(item))
        except StopIteration:
            continue
        if item_type == 'status':
            _push_status(ret, item)
        elif item_type == 'errorDetail':
            _error_detail(errors, item)

    if errors:
        ret['Errors'] = errors
    return ret


def rmi(*names, **kwargs):
    '''
    Removes an image

    name
        Name (in ``repo:tag`` notation) or ID of image.

    force : False
        If ``True``, the image will be removed even if the Minion has
        containers created from that image

    prune : True
        If ``True``, untagged parent image layers will be removed as well, set
        this to ``False`` to keep them.


    **RETURN DATA**

    A dictionary will be returned, containing the following two keys:

    - ``Layers`` - A list of the IDs of image layers that were removed
    - ``Tags`` - A list of the tags that were removed
    - ``Errors`` - A list of any errors that were encountered


    CLI Examples:

    .. code-block:: bash

        salt myminion docker.rmi busybox
        salt myminion docker.rmi busybox force=True
        salt myminion docker.rmi foo bar baz
    '''
    pre_images = images(all=True)
    pre_tags = list_tags()
    force = kwargs.get('force', False)
    noprune = not kwargs.get('prune', True)

    errors = []
    for name in names:
        image_id = inspect_image(name)['Id']
        try:
            _client_wrapper('remove_image',
                            image_id,
                            force=force,
                            noprune=noprune,
                            catch_api_errors=False)
        except docker.errors.APIError as exc:
            if exc.response.status_code == 409:
                errors.append(exc.explanation)
                deps = depends(name)
                if deps['Containers'] or deps['Images']:
                    err = 'Image is in use by '
                    if deps['Containers']:
                        err += 'container(s): {0}'.format(
                            ', '.join(deps['Containers'])
                        )
                    if deps['Images']:
                        if deps['Containers']:
                            err += ' and '
                        err += 'image(s): {0}'.format(', '.join(deps['Images']))
                    errors.append(err)
            else:
                errors.append('Error {0}: {1}'.format(exc.response.status_code,
                                                      exc.explanation))

    _clear_context()
    ret = {'Layers': [x for x in pre_images if x not in images(all=True)],
           'Tags': [x for x in pre_tags if x not in list_tags()]}
    if errors:
        ret['Errors'] = errors
    return ret


def save(name,
         path,
         overwrite=False,
         makedirs=False,
         compression=None,
         **kwargs):
    '''
    Saves an image and to a file on the minion. Equivalent to running the
    ``docker save`` Docker CLI command, but unlike ``docker save`` this will
    also work on named images instead of just images IDs.

    name
        Name or ID of image. Specify a specific tag by using the ``repo:tag``
        notation.

    path
        Absolute path on the Minion where the image will be exported

    overwrite : False
        Unless this option is set to ``True``, then if the destination file
        exists an error will be raised.

    makedirs : False
        If ``True``, then if the parent directory of the file specified by the
        ``path`` argument does not exist, Salt will attempt to create it.

    compression : None
        Can be set to any of the following:

        - ``gzip`` or ``gz`` for gzip compression
        - ``bzip2`` or ``bz2`` for bzip2 compression
        - ``xz`` or ``lzma`` for XZ compression (requires `xz-utils`_, as well
          as the ``lzma`` module from Python 3.3, available in Python 2 and
          Python 3.0-3.2 as `backports.lzma`_)

        This parameter can be omitted and Salt will attempt to determine the
        compression type by examining the filename passed in the ``path``
        parameter.

        .. note::
            Since the Docker API does not support ``docker save``, compression
            will be a bit slower with this function than with
            :py:func:`docker.export <salt.modules.dockermod.export>` since the
            image(s) will first be saved and then the compression done
            afterwards.

        .. _`xz-utils`: http://tukaani.org/xz/
        .. _`backports.lzma`: https://pypi.python.org/pypi/backports.lzma

    push : False
        If ``True``, the container will be pushed to the master using
        :py:func:`cp.push <salt.modules.cp.push>`.

        .. note::

            This requires :conf_master:`file_recv` to be set to ``True`` on the
            Master.


    **RETURN DATA**

    A dictionary will be returned, containing the following keys:

    - ``Path`` - Path of the file that was saved
    - ``Push`` - Reports whether or not the file was successfully pushed to the
      Master

      *(Only present if push=True)*
    - ``Size`` - Size of the file, in bytes
    - ``Size_Human`` - Size of the file, in human-readable units
    - ``Time_Elapsed`` - Time in seconds taken to perform the save


    CLI Examples:

    .. code-block:: bash

        salt myminion docker.save centos:7 /tmp/cent7.tar
        salt myminion docker.save 0123456789ab cdef01234567 /tmp/saved.tar
    '''
    err = 'Path \'{0}\' is not absolute'.format(path)
    try:
        if not os.path.isabs(path):
            raise SaltInvocationError(err)
    except AttributeError:
        raise SaltInvocationError(err)

    if os.path.exists(path) and not overwrite:
        raise CommandExecutionError('{0} already exists'.format(path))

    if compression is None:
        if path.endswith('.tar.gz') or path.endswith('.tgz'):
            compression = 'gzip'
        elif path.endswith('.tar.bz2') or path.endswith('.tbz2'):
            compression = 'bzip2'
        elif path.endswith('.tar.xz') or path.endswith('.txz'):
            if HAS_LZMA:
                compression = 'xz'
            else:
                raise CommandExecutionError(
                    'XZ compression unavailable. Install the backports.lzma '
                    'module and xz-utils to enable XZ compression.'
                )
    elif compression == 'gz':
        compression = 'gzip'
    elif compression == 'bz2':
        compression = 'bzip2'
    elif compression == 'lzma':
        compression = 'xz'

    if compression and compression not in ('gzip', 'bzip2', 'xz'):
        raise SaltInvocationError(
            'Invalid compression type \'{0}\''.format(compression)
        )

    parent_dir = os.path.dirname(path)
    if not os.path.isdir(parent_dir):
        if not makedirs:
            raise CommandExecutionError(
                'Parent dir \'{0}\' of destination path does not exist. Use '
                'makedirs=True to create it.'.format(parent_dir)
            )

    if compression:
        saved_path = salt.utils.files.mkstemp()
    else:
        saved_path = path
    # use the image name if its valid if not use the image id
    image_to_save = name if name in inspect_image(name)['RepoTags'] else inspect_image(name)['Id']
    cmd = ['docker', 'save', '-o', saved_path, image_to_save]
    time_started = time.time()
    result = __salt__['cmd.run_all'](cmd, python_shell=False)
    if result['retcode'] != 0:
        err = 'Failed to save image(s) to {0}'.format(path)
        if result['stderr']:
            err += ': {0}'.format(result['stderr'])
        raise CommandExecutionError(err)

    if compression:
        if compression == 'gzip':
            try:
                out = gzip.open(path, 'wb')
            except OSError as exc:
                raise CommandExecutionError(
                    'Unable to open {0} for writing: {1}'.format(path, exc)
                )
        elif compression == 'bzip2':
            compressor = bz2.BZ2Compressor()
        elif compression == 'xz':
            compressor = lzma.LZMACompressor()

        try:
            with salt.utils.files.fopen(saved_path, 'rb') as uncompressed:
                if compression != 'gzip':
                    # gzip doesn't use a Compressor object, it uses a .open()
                    # method to open the filehandle. If not using gzip, we need
                    # to open the filehandle here.
                    out = salt.utils.files.fopen(path, 'wb')
                buf = None
                while buf != '':
                    buf = uncompressed.read(4096)
                    if buf:
                        if compression in ('bzip2', 'xz'):
                            data = compressor.compress(buf)
                            if data:
                                out.write(data)
                        else:
                            out.write(buf)
                if compression in ('bzip2', 'xz'):
                    # Flush any remaining data out of the compressor
                    data = compressor.flush()
                    if data:
                        out.write(data)
                out.flush()
        except Exception as exc:
            try:
                os.remove(path)
            except OSError:
                pass
            raise CommandExecutionError(
                'Error occurred during image save: {0}'.format(exc)
            )
        finally:
            try:
                # Clean up temp file
                os.remove(saved_path)
            except OSError:
                pass
            out.close()
    ret = {'Time_Elapsed': time.time() - time_started}

    ret['Path'] = path
    ret['Size'] = os.stat(path).st_size
    ret['Size_Human'] = _size_fmt(ret['Size'])

    # Process push
    if kwargs.get('push', False):
        ret['Push'] = __salt__['cp.push'](path)

    return ret


def tag_(name, image, force=False):
    '''
    Tag an image into a repository and return ``True``. If the tag was
    unsuccessful, an error will be raised.

    name
        ID of image

    image
        Tag to apply to the image, in ``repo:tag`` notation. If just the
        repository name is passed, a tag name of ``latest`` will be assumed.

    force : False
        Force apply tag

    CLI Example:

    .. code-block:: bash

        salt myminion docker.tag 0123456789ab myrepo/mycontainer
        salt myminion docker.tag 0123456789ab myrepo/mycontainer:mytag
    '''
    image_id = inspect_image(name)['Id']
    repo_name, repo_tag = salt.utils.docker.get_repo_tag(image)
    response = _client_wrapper('tag',
                               image_id,
                               repo_name,
                               tag=repo_tag,
                               force=force)
    _clear_context()
    # Only non-error return case is a True return, so just return the response
    return response


# Network Management
def networks(names=None, ids=None):
    '''
    .. versionchanged:: 2017.7.0
        The ``names`` and ``ids`` can be passed as a comma-separated list now,
        as well as a Python list.

    List existing networks

    names
        Filter by name

    ids
        Filter by id

    CLI Example:

    .. code-block:: bash

        salt myminion docker.networks names=network-web
        salt myminion docker.networks ids=1f9d2454d0872b68dd9e8744c6e7a4c66b86f10abaccc21e14f7f014f729b2bc
    '''
    if names is not None and not isinstance(names, list):
        try:
            names = names.split(',')
        except AttributeError:
            names = str(names).split(',')
    if ids is not None and not isinstance(ids, list):
        try:
            ids = ids.split(',')
        except AttributeError:
            ids = str(ids).split(',')

    response = _client_wrapper('networks', names=names, ids=ids)
    # Only non-error return case is a True return, so just return the response
    return response


def create_network(name,
                   driver=None,
                   driver_opts=None,
                   gateway=None,
                   ip_range=None,
                   subnet=None):
    '''
    Create a new network

    network_id
        ID of network

    driver
        Driver of the network

    driver_opts
        Options for the network driver.

    gateway
        IPv4 or IPv6 gateway for the master subnet

    ip_range
        Allocate container IP from a sub-range within the subnet

    subnet:
        Subnet in CIDR format that represents a network segment

    CLI Example:

    .. code-block:: bash

        salt myminion docker.create_network web_network driver=bridge
        salt myminion docker.create_network macvlan_network \
            driver=macvlan \
            driver_opts="{'parent':'eth0'}" \
            gateway=172.20.0.1 \
            subnet=172.20.0.0/24
    '''
    # If any settings which need to be set via the IPAM config are specified, create the IPAM config data structure
    # with these values set.
    if gateway or ip_range or subnet:
        ipam = {
            'Config': [{
                'Gateway': gateway,
                'IPRange': ip_range,
                'Subnet': subnet
            }],
            'Driver': 'default',
            'Options': {}
        }
    else:
        ipam = None

    response = _client_wrapper('create_network',
                               name,
                               driver=driver,
                               options=driver_opts,
                               ipam=ipam,
                               check_duplicate=True)

    _clear_context()
    # Only non-error return case is a True return, so just return the response
    return response


def remove_network(network_id):
    '''
    Remove a network

    network_id
        ID of network

    CLI Example:

    .. code-block:: bash

        salt myminion docker.remove_network 1f9d2454d0872b68dd9e8744c6e7a4c66b86f10abaccc21e14f7f014f729b2bc
    '''
    response = _client_wrapper('remove_network', network_id)
    _clear_context()
    # Only non-error return case is a True return, so just return the response
    return response


def inspect_network(network_id):
    '''
    Inspect Network

    network_id
        ID of network

    CLI Example:

    .. code-block:: bash

        salt myminion docker.inspect_network 1f9d2454d0872b68dd9e8744c6e7a4c66b86f10abaccc21e14f7f014f729b2bc
    '''
    response = _client_wrapper('inspect_network', network_id)
    _clear_context()
    # Only non-error return case is a True return, so just return the response
    return response


def connect_container_to_network(container, network_id, ipv4_address=None):
    '''
    Connect container to network.

    container
        Container name or ID

    network_id
        ID of network

    ipv4_address
        The IPv4 address to connect to the container

        .. versionadded:: 2017.7.0

    CLI Example:

    .. code-block:: bash

        salt myminion docker.connect_container_from_network web-1 1f9d2454d0872b68dd9e8744c6e7a4c66b86f10abaccc21e14f7f014f729b2bc
    '''
    response = _client_wrapper('connect_container_to_network',
                               container,
                               network_id,
                               ipv4_address)
    _clear_context()
    # Only non-error return case is a True return, so just return the response
    return response


def disconnect_container_from_network(container, network_id):
    '''
    Disconnect container from network.

    container
        Container name or ID

    network_id
        ID of network

    CLI Example:

    .. code-block:: bash

        salt myminion docker.disconnect_container_from_network web-1 1f9d2454d0872b68dd9e8744c6e7a4c66b86f10abaccc21e14f7f014f729b2bc
    '''
    response = _client_wrapper('disconnect_container_from_network',
                               container,
                               network_id)
    _clear_context()
    # Only non-error return case is a True return, so just return the response
    return response


# Volume Management
def volumes(filters=None):
    '''
    List existing volumes

    .. versionadded:: 2015.8.4

    filters
      There is one available filter: dangling=true

    CLI Example:

    .. code-block:: bash

        salt myminion docker.volumes filters="{'dangling': True}"
    '''
    response = _client_wrapper('volumes', filters=filters)
    # Only non-error return case is a True return, so just return the response
    return response


def create_volume(name, driver=None, driver_opts=None):
    '''
    Create a new volume

    .. versionadded:: 2015.8.4

    name
        name of volume

    driver
        Driver of the volume

    driver_opts
        Options for the driver volume

    CLI Example:

    .. code-block:: bash

        salt myminion docker.create_volume my_volume driver=local
    '''
    response = _client_wrapper('create_volume', name, driver=driver,
                               driver_opts=driver_opts)
    _clear_context()
    # Only non-error return case is a True return, so just return the response
    return response


def remove_volume(name):
    '''
    Remove a volume

    .. versionadded:: 2015.8.4

    name
        Name of volume

    CLI Example:

    .. code-block:: bash

        salt myminion docker.remove_volume my_volume
    '''
    response = _client_wrapper('remove_volume', name)
    _clear_context()
    # Only non-error return case is a True return, so just return the response
    return response


def inspect_volume(name):
    '''
    Inspect Volume

    .. versionadded:: 2015.8.4

    name
      Name of volume

    CLI Example:

    .. code-block:: bash

        salt myminion docker.inspect_volume my_volume
    '''
    response = _client_wrapper('inspect_volume', name)
    _clear_context()
    # Only non-error return case is a True return, so just return the response
    return response


# Functions to manage container state
@_refresh_mine_cache
@_ensure_exists
def kill(name):
    '''
    Kill all processes in a running container instead of performing a graceful
    shutdown

    name
        Container name or ID

    **RETURN DATA**

    A dictionary will be returned, containing the following keys:

    - ``status`` - A dictionary showing the prior state of the container as
      well as the new state
    - ``result`` - A boolean noting whether or not the action was successful
    - ``comment`` - Only present if the container cannot be killed


    CLI Example:

    .. code-block:: bash

        salt myminion docker.kill mycontainer
    '''
    return _change_state(name, 'kill', 'stopped')


@_refresh_mine_cache
@_ensure_exists
def pause(name):
    '''
    Pauses a container

    name
        Container name or ID


    **RETURN DATA**

    A dictionary will be returned, containing the following keys:

    - ``status`` - A dictionary showing the prior state of the container as
      well as the new state
    - ``result`` - A boolean noting whether or not the action was successful
    - ``comment`` - Only present if the container cannot be paused


    CLI Example:

    .. code-block:: bash

        salt myminion docker.pause mycontainer
    '''
    orig_state = state(name)
    if orig_state == 'stopped':
        return {'result': False,
                'state': {'old': orig_state, 'new': orig_state},
                'comment': ('Container \'{0}\' is stopped, cannot pause'
                            .format(name))}
    return _change_state(name, 'pause', 'paused')

freeze = salt.utils.alias_function(pause, 'freeze')


@_ensure_exists
def restart(name, timeout=10):
    '''
    Restarts a container

    name
        Container name or ID

    timeout : 10
        Timeout in seconds after which the container will be killed (if it has
        not yet gracefully shut down)


    **RETURN DATA**

    A dictionary will be returned, containing the following keys:

    - ``status`` - A dictionary showing the prior state of the container as
      well as the new state
    - ``result`` - A boolean noting whether or not the action was successful
    - ``restarted`` - If restart was successful, this key will be present and
      will be set to ``True``.


    CLI Examples:

    .. code-block:: bash

        salt myminion docker.restart mycontainer
        salt myminion docker.restart mycontainer timeout=20
    '''
    ret = _change_state(name, 'restart', 'running', timeout=timeout)
    if ret['result']:
        ret['restarted'] = True
    return ret


@_refresh_mine_cache
@_ensure_exists
def signal_(name, signal):
    '''
    Send a signal to a container. Signals can be either strings or numbers, and
    are defined in the **Standard Signals** section of the ``signal(7)``
    manpage. Run ``man 7 signal`` on a Linux host to browse this manpage.

    name
        Container name or ID

    signal
        Signal to send to container

    **RETURN DATA**

    If the signal was successfully sent, ``True`` will be returned. Otherwise,
    an error will be raised.

    CLI Example:

    .. code-block:: bash

        salt myminion docker.signal mycontainer SIGHUP
    '''
    _client_wrapper('kill', name, signal=signal)
    return True


@_refresh_mine_cache
@_ensure_exists
def start(name):
    '''
    Start a container

    name
        Container name or ID

    **RETURN DATA**

    A dictionary will be returned, containing the following keys:

    - ``status`` - A dictionary showing the prior state of the container as
      well as the new state
    - ``result`` - A boolean noting whether or not the action was successful
    - ``comment`` - Only present if the container cannot be started


    CLI Example:

    .. code-block:: bash

        salt myminion docker.start mycontainer
    '''
    orig_state = state(name)
    if orig_state == 'paused':
        return {'result': False,
                'state': {'old': orig_state, 'new': orig_state},
                'comment': ('Container \'{0}\' is paused, cannot start'
                            .format(name))}

    return _change_state(name, 'start', 'running')


@_refresh_mine_cache
@_ensure_exists
def stop(name, timeout=None, **kwargs):
    '''
    Stops a running container

    name
        Container name or ID

    unpause : False
        If ``True`` and the container is paused, it will be unpaused before
        attempting to stop the container.

    timeout
        Timeout in seconds after which the container will be killed (if it has
        not yet gracefully shut down)

        .. versionchanged:: 2017.7.0
            If this argument is not passed, then the container's configuration
            will be checked. If the container was created using the
            ``stop_timeout`` argument, then the configured timeout will be
            used, otherwise the timeout will be 10 seconds.

    **RETURN DATA**

    A dictionary will be returned, containing the following keys:

    - ``status`` - A dictionary showing the prior state of the container as
      well as the new state
    - ``result`` - A boolean noting whether or not the action was successful
    - ``comment`` - Only present if the container can not be stopped


    CLI Examples:

    .. code-block:: bash

        salt myminion docker.stop mycontainer
        salt myminion docker.stop mycontainer unpause=True
        salt myminion docker.stop mycontainer timeout=20
    '''
    if timeout is None:
        try:
            # Get timeout from container config
            timeout = inspect_container(name)['Config']['StopTimeout']
        except KeyError:
            # Fall back to a global default defined in salt.utils.docker
            timeout = salt.utils.docker.SHUTDOWN_TIMEOUT

    orig_state = state(name)
    if orig_state == 'paused':
        if kwargs.get('unpause', False):
            unpause_result = _change_state(name, 'unpause', 'running')
            if unpause_result['result'] is False:
                unpause_result['comment'] = (
                    'Failed to unpause container \'{0}\''.format(name)
                )
                return unpause_result
        else:
            return {'result': False,
                    'state': {'old': orig_state, 'new': orig_state},
                    'comment': ('Container \'{0}\' is paused, run with '
                                'unpause=True to unpause before stopping'
                                .format(name))}
    ret = _change_state(name, 'stop', 'stopped', timeout=timeout)
    ret['state']['old'] = orig_state
    return ret


@_refresh_mine_cache
@_ensure_exists
def unpause(name):
    '''
    Unpauses a container

    name
        Container name or ID


    **RETURN DATA**

    A dictionary will be returned, containing the following keys:

    - ``status`` - A dictionary showing the prior state of the container as
      well as the new state
    - ``result`` - A boolean noting whether or not the action was successful
    - ``comment`` - Only present if the container can not be unpaused


    CLI Example:

    .. code-block:: bash

        salt myminion docker.pause mycontainer
    '''
    orig_state = state(name)
    if orig_state == 'stopped':
        return {'result': False,
                'state': {'old': orig_state, 'new': orig_state},
                'comment': ('Container \'{0}\' is stopped, cannot unpause'
                            .format(name))}
    return _change_state(name, 'unpause', 'running')

unfreeze = salt.utils.alias_function(unpause, 'unfreeze')


def wait(name, ignore_already_stopped=False, fail_on_exit_status=False):
    '''
    Wait for the container to exit gracefully, and return its exit code

    .. note::

        This function will block until the container is stopped.

    name
        Container name or ID

    ignore_already_stopped
        Boolean flag that prevent execution to fail, if a container
        is already stopped.

    fail_on_exit_status
        Boolean flag to report execution as failure if ``exit_status``
        is different than 0.

    **RETURN DATA**

    A dictionary will be returned, containing the following keys:

    - ``status`` - A dictionary showing the prior state of the container as
      well as the new state
    - ``result`` - A boolean noting whether or not the action was successful
    - ``exit_status`` - Exit status for the container
    - ``comment`` - Only present if the container is already stopped


    CLI Example:

    .. code-block:: bash

        salt myminion docker.wait mycontainer
    '''
    try:
        pre = state(name)
    except CommandExecutionError:
        # Container doesn't exist anymore
        return {'result': ignore_already_stopped,
                'comment': 'Container \'{0}\' absent'.format(name)}
    already_stopped = pre == 'stopped'
    response = _client_wrapper('wait', name)
    _clear_context()
    try:
        post = state(name)
    except CommandExecutionError:
        # Container doesn't exist anymore
        post = None

    if already_stopped:
        success = ignore_already_stopped
    elif post == 'stopped':
        success = True
    else:
        success = False

    result = {'result': success,
              'state': {'old': pre, 'new': post},
              'exit_status': response}
    if already_stopped:
        result['comment'] = 'Container \'{0}\' already stopped'.format(name)
    if fail_on_exit_status and result['result']:
        result['result'] = result['exit_status'] == 0
    return result


# Functions to run commands inside containers
@_refresh_mine_cache
@_ensure_exists
def _run(name,
         cmd,
         exec_driver=None,
         output=None,
         stdin=None,
         python_shell=True,
         output_loglevel='debug',
         ignore_retcode=False,
         use_vt=False,
         keep_env=None):
    '''
    Common logic for docker.run functions
    '''
    if exec_driver is None:
        exec_driver = _get_exec_driver()
    ret = __salt__['container_resource.run'](
        name,
        cmd,
        container_type=__virtualname__,
        exec_driver=exec_driver,
        output=output,
        stdin=stdin,
        python_shell=python_shell,
        output_loglevel=output_loglevel,
        ignore_retcode=ignore_retcode,
        use_vt=use_vt,
        keep_env=keep_env)

    if output in (None, 'all'):
        return ret
    else:
        return ret[output]


@_refresh_mine_cache
def _script(name,
            source,
            saltenv='base',
            args=None,
            template=None,
            exec_driver=None,
            stdin=None,
            python_shell=True,
            output_loglevel='debug',
            ignore_retcode=False,
            use_vt=False,
            keep_env=None):
    '''
    Common logic to run a script on a container
    '''
    def _cleanup_tempfile(path):
        '''
        Remove the tempfile allocated for the script
        '''
        try:
            os.remove(path)
        except (IOError, OSError) as exc:
            log.error(
                'cmd.script: Unable to clean tempfile \'%s\': %s',
                path, exc
            )

    path = salt.utils.files.mkstemp(dir='/tmp',
                                    prefix='salt',
                                    suffix=os.path.splitext(source)[1])
    if template:
        fn_ = __salt__['cp.get_template'](source, path, template, saltenv)
        if not fn_:
            _cleanup_tempfile(path)
            return {'pid': 0,
                    'retcode': 1,
                    'stdout': '',
                    'stderr': '',
                    'cache_error': True}
    else:
        fn_ = __salt__['cp.cache_file'](source, saltenv)
        if not fn_:
            _cleanup_tempfile(path)
            return {'pid': 0,
                    'retcode': 1,
                    'stdout': '',
                    'stderr': '',
                    'cache_error': True}
        shutil.copyfile(fn_, path)

    if exec_driver is None:
        exec_driver = _get_exec_driver()

    copy_to(name, path, path, exec_driver=exec_driver)
    run(name, 'chmod 700 ' + path)

    ret = run_all(
        name,
        path + ' ' + str(args) if args else path,
        exec_driver=exec_driver,
        stdin=stdin,
        python_shell=python_shell,
        output_loglevel=output_loglevel,
        ignore_retcode=ignore_retcode,
        use_vt=use_vt,
        keep_env=keep_env)
    _cleanup_tempfile(path)
    run(name, 'rm ' + path)
    return ret


def retcode(name,
            cmd,
            exec_driver=None,
            stdin=None,
            python_shell=True,
            output_loglevel='debug',
            use_vt=False,
            ignore_retcode=False,
            keep_env=None):
    '''
    Run :py:func:`cmd.retcode <salt.modules.cmdmod.retcode>` within a container

    name
        Container name or ID in which to run the command

    cmd
        Command to run

    exec_driver : None
        If not passed, the execution driver will be detected as described
        :ref:`above <docker-execution-driver>`.

    stdin : None
        Standard input to be used for the command

    output_loglevel : debug
        Level at which to log the output from the command. Set to ``quiet`` to
        suppress logging.

    use_vt : False
        Use SaltStack's utils.vt to stream output to console.

    keep_env : None
        If not passed, only a sane default PATH environment variable will be
        set. If ``True``, all environment variables from the container's host
        will be kept. Otherwise, a comma-separated list (or Python list) of
        environment variable names can be passed, and those environment
        variables will be kept.

    CLI Example:

    .. code-block:: bash

        salt myminion docker.retcode mycontainer 'ls -l /etc'
    '''
    return _run(name,
                cmd,
                exec_driver=exec_driver,
                output='retcode',
                stdin=stdin,
                python_shell=python_shell,
                output_loglevel=output_loglevel,
                use_vt=use_vt,
                ignore_retcode=ignore_retcode,
                keep_env=keep_env)


def run(name,
        cmd,
        exec_driver=None,
        stdin=None,
        python_shell=True,
        output_loglevel='debug',
        use_vt=False,
        ignore_retcode=False,
        keep_env=None):
    '''
    Run :py:func:`cmd.run <salt.modules.cmdmod.run>` within a container

    name
        Container name or ID in which to run the command

    cmd
        Command to run

    exec_driver : None
        If not passed, the execution driver will be detected as described
        :ref:`above <docker-execution-driver>`.

    stdin : None
        Standard input to be used for the command

    output_loglevel : debug
        Level at which to log the output from the command. Set to ``quiet`` to
        suppress logging.

    use_vt : False
        Use SaltStack's utils.vt to stream output to console.

    keep_env : None
        If not passed, only a sane default PATH environment variable will be
        set. If ``True``, all environment variables from the container's host
        will be kept. Otherwise, a comma-separated list (or Python list) of
        environment variable names can be passed, and those environment
        variables will be kept.

    CLI Example:

    .. code-block:: bash

        salt myminion docker.run mycontainer 'ls -l /etc'
    '''
    return _run(name,
                cmd,
                exec_driver=exec_driver,
                output=None,
                stdin=stdin,
                python_shell=python_shell,
                output_loglevel=output_loglevel,
                use_vt=use_vt,
                ignore_retcode=ignore_retcode,
                keep_env=keep_env)


def run_all(name,
            cmd,
            exec_driver=None,
            stdin=None,
            python_shell=True,
            output_loglevel='debug',
            use_vt=False,
            ignore_retcode=False,
            keep_env=None):
    '''
    Run :py:func:`cmd.run_all <salt.modules.cmdmod.run_all>` within a container

    .. note::

        While the command is run within the container, it is initiated from the
        host. Therefore, the PID in the return dict is from the host, not from
        the container.

    name
        Container name or ID in which to run the command

    cmd
        Command to run

    exec_driver : None
        If not passed, the execution driver will be detected as described
        :ref:`above <docker-execution-driver>`.

    stdin : None
        Standard input to be used for the command

    output_loglevel : debug
        Level at which to log the output from the command. Set to ``quiet`` to
        suppress logging.

    use_vt : False
        Use SaltStack's utils.vt to stream output to console.

    keep_env : None
        If not passed, only a sane default PATH environment variable will be
        set. If ``True``, all environment variables from the container's host
        will be kept. Otherwise, a comma-separated list (or Python list) of
        environment variable names can be passed, and those environment
        variables will be kept.

    CLI Example:

    .. code-block:: bash

        salt myminion docker.run_all mycontainer 'ls -l /etc'
    '''
    return _run(name,
                cmd,
                exec_driver=exec_driver,
                output='all',
                stdin=stdin,
                python_shell=python_shell,
                output_loglevel=output_loglevel,
                use_vt=use_vt,
                ignore_retcode=ignore_retcode,
                keep_env=keep_env)


def run_stderr(name,
               cmd,
               exec_driver=None,
               stdin=None,
               python_shell=True,
               output_loglevel='debug',
               use_vt=False,
               ignore_retcode=False,
               keep_env=None):
    '''
    Run :py:func:`cmd.run_stderr <salt.modules.cmdmod.run_stderr>` within a
    container

    name
        Container name or ID in which to run the command

    cmd
        Command to run

    exec_driver : None
        If not passed, the execution driver will be detected as described
        :ref:`above <docker-execution-driver>`.

    stdin : None
        Standard input to be used for the command

    output_loglevel : debug
        Level at which to log the output from the command. Set to ``quiet`` to
        suppress logging.

    use_vt : False
        Use SaltStack's utils.vt to stream output to console.

    keep_env : None
        If not passed, only a sane default PATH environment variable will be
        set. If ``True``, all environment variables from the container's host
        will be kept. Otherwise, a comma-separated list (or Python list) of
        environment variable names can be passed, and those environment
        variables will be kept.

    CLI Example:

    .. code-block:: bash

        salt myminion docker.run_stderr mycontainer 'ls -l /etc'
    '''
    return _run(name,
                cmd,
                exec_driver=exec_driver,
                output='stderr',
                stdin=stdin,
                python_shell=python_shell,
                output_loglevel=output_loglevel,
                use_vt=use_vt,
                ignore_retcode=ignore_retcode,
                keep_env=keep_env)


def run_stdout(name,
               cmd,
               exec_driver=None,
               stdin=None,
               python_shell=True,
               output_loglevel='debug',
               use_vt=False,
               ignore_retcode=False,
               keep_env=None):
    '''
    Run :py:func:`cmd.run_stdout <salt.modules.cmdmod.run_stdout>` within a
    container

    name
        Container name or ID in which to run the command

    cmd
        Command to run

    exec_driver : None
        If not passed, the execution driver will be detected as described
        :ref:`above <docker-execution-driver>`.

    stdin : None
        Standard input to be used for the command

    output_loglevel : debug
        Level at which to log the output from the command. Set to ``quiet`` to
        suppress logging.

    use_vt : False
        Use SaltStack's utils.vt to stream output to console.

    keep_env : None
        If not passed, only a sane default PATH environment variable will be
        set. If ``True``, all environment variables from the container's host
        will be kept. Otherwise, a comma-separated list (or Python list) of
        environment variable names can be passed, and those environment
        variables will be kept.

    CLI Example:

    .. code-block:: bash

        salt myminion docker.run_stdout mycontainer 'ls -l /etc'
    '''
    return _run(name,
                cmd,
                exec_driver=exec_driver,
                output='stdout',
                stdin=stdin,
                python_shell=python_shell,
                output_loglevel=output_loglevel,
                use_vt=use_vt,
                ignore_retcode=ignore_retcode,
                keep_env=keep_env)


def script(name,
           source,
           saltenv='base',
           args=None,
           template=None,
           exec_driver=None,
           stdin=None,
           python_shell=True,
           output_loglevel='debug',
           ignore_retcode=False,
           use_vt=False,
           keep_env=None):
    '''
    Run :py:func:`cmd.script <salt.modules.cmdmod.script>` within a container

    .. note::

        While the command is run within the container, it is initiated from the
        host. Therefore, the PID in the return dict is from the host, not from
        the container.

    name
        Container name or ID

    source
        Path to the script. Can be a local path on the Minion or a remote file
        from the Salt fileserver.

    args
        A string containing additional command-line options to pass to the
        script.

    template : None
        Templating engine to use on the script before running.

    exec_driver : None
        If not passed, the execution driver will be detected as described
        :ref:`above <docker-execution-driver>`.

    stdin : None
        Standard input to be used for the script

    output_loglevel : debug
        Level at which to log the output from the script. Set to ``quiet`` to
        suppress logging.

    use_vt : False
        Use SaltStack's utils.vt to stream output to console.

    keep_env : None
        If not passed, only a sane default PATH environment variable will be
        set. If ``True``, all environment variables from the container's host
        will be kept. Otherwise, a comma-separated list (or Python list) of
        environment variable names can be passed, and those environment
        variables will be kept.

    CLI Example:

    .. code-block:: bash

        salt myminion docker.script mycontainer salt://docker_script.py
        salt myminion docker.script mycontainer salt://scripts/runme.sh 'arg1 arg2 "arg 3"'
        salt myminion docker.script mycontainer salt://scripts/runme.sh stdin='one\\ntwo\\nthree\\nfour\\nfive\\n' output_loglevel=quiet
    '''
    return _script(name,
                   source,
                   saltenv=saltenv,
                   args=args,
                   template=template,
                   exec_driver=exec_driver,
                   stdin=stdin,
                   python_shell=python_shell,
                   output_loglevel=output_loglevel,
                   ignore_retcode=ignore_retcode,
                   use_vt=use_vt,
                   keep_env=keep_env)


def script_retcode(name,
                   source,
                   saltenv='base',
                   args=None,
                   template=None,
                   exec_driver=None,
                   stdin=None,
                   python_shell=True,
                   output_loglevel='debug',
                   ignore_retcode=False,
                   use_vt=False,
                   keep_env=None):
    '''
    Run :py:func:`cmd.script_retcode <salt.modules.cmdmod.script_retcode>`
    within a container

    name
        Container name or ID

    source
        Path to the script. Can be a local path on the Minion or a remote file
        from the Salt fileserver.

    args
        A string containing additional command-line options to pass to the
        script.

    template : None
        Templating engine to use on the script before running.

    exec_driver : None
        If not passed, the execution driver will be detected as described
        :ref:`above <docker-execution-driver>`.

    stdin : None
        Standard input to be used for the script

    output_loglevel : debug
        Level at which to log the output from the script. Set to ``quiet`` to
        suppress logging.

    use_vt : False
        Use SaltStack's utils.vt to stream output to console.

    keep_env : None
        If not passed, only a sane default PATH environment variable will be
        set. If ``True``, all environment variables from the container's host
        will be kept. Otherwise, a comma-separated list (or Python list) of
        environment variable names can be passed, and those environment
        variables will be kept.

    CLI Example:

    .. code-block:: bash

        salt myminion docker.script_retcode mycontainer salt://docker_script.py
        salt myminion docker.script_retcode mycontainer salt://scripts/runme.sh 'arg1 arg2 "arg 3"'
        salt myminion docker.script_retcode mycontainer salt://scripts/runme.sh stdin='one\\ntwo\\nthree\\nfour\\nfive\\n' output_loglevel=quiet
    '''
    return _script(name,
                   source,
                   saltenv=saltenv,
                   args=args,
                   template=template,
                   exec_driver=exec_driver,
                   stdin=stdin,
                   python_shell=python_shell,
                   output_loglevel=output_loglevel,
                   ignore_retcode=ignore_retcode,
                   use_vt=use_vt,
                   keep_env=keep_env)['retcode']


def _mk_fileclient():
    '''
    Create a file client and add it to the context.
    '''
    if 'cp.fileclient' not in __context__:
        __context__['cp.fileclient'] = salt.fileclient.get_file_client(__opts__)


def _generate_tmp_path():
    return os.path.join(
        '/tmp',
        'salt.docker.{0}'.format(uuid.uuid4().hex[:6]))


def _prepare_trans_tar(name, mods=None, saltenv='base', pillar=None):
    '''
    Prepares a self contained tarball that has the state
    to be applied in the container
    '''
    chunks = _compile_state(mods, saltenv)
    # reuse it from salt.ssh, however this function should
    # be somewhere else
    refs = salt.client.ssh.state.lowstate_file_refs(chunks)
    _mk_fileclient()
    trans_tar = salt.client.ssh.state.prep_trans_tar(
        __opts__,
        __context__['cp.fileclient'],
        chunks, refs, pillar, name)
    return trans_tar


def _compile_state(mods=None, saltenv='base'):
    '''
    Generates the chunks of lowdata from the list of modules
    '''
    st_ = HighState(__opts__)

    high_data, errors = st_.render_highstate({saltenv: mods})
    high_data, ext_errors = st_.state.reconcile_extend(high_data)
    errors += ext_errors
    errors += st_.state.verify_high(high_data)
    if errors:
        return errors

    high_data, req_in_errors = st_.state.requisite_in(high_data)
    errors += req_in_errors
    high_data = st_.state.apply_exclude(high_data)
    # Verify that the high data is structurally sound
    if errors:
        return errors

    # Compile and verify the raw chunks
    return st_.state.compile_high_data(high_data)


def _gather_pillar(pillarenv, pillar_override, **grains):
    '''
    Gathers pillar with a custom set of grains, which should
    be first retrieved from the container
    '''
    pillar = salt.pillar.get_pillar(
        __opts__,
        grains,
        # Not sure if these two are correct
        __opts__['id'],
        __opts__['environment'],
        pillar_override=pillar_override,
        pillarenv=pillarenv
    )
    ret = pillar.compile_pillar()
    if pillar_override and isinstance(pillar_override, dict):
        ret.update(pillar_override)
    return ret


def call(name, function, *args, **kwargs):
    '''
    Executes a Salt function inside a running container

    .. versionadded:: 2016.11.0

    The container does not need to have Salt installed, but Python is required.

    name
        Container name or ID

    function
        Salt execution module function

    CLI Example:

    .. code-block:: bash

        salt myminion docker.call test.ping
        salt myminion test.arg arg1 arg2 key1=val1
        salt myminion dockerng.call compassionate_mirzakhani test.arg arg1 arg2 key1=val1

    '''
    # where to put the salt-thin
    thin_dest_path = _generate_tmp_path()
    mkdirp_thin_argv = ['mkdir', '-p', thin_dest_path]

    # make thin_dest_path in the container
    ret = run_all(name, subprocess.list2cmdline(mkdirp_thin_argv))
    if ret['retcode'] != 0:
        return {'result': False, 'comment': ret['stderr']}

    if function is None:
        raise CommandExecutionError('Missing function parameter')

    # move salt into the container
    thin_path = salt.utils.thin.gen_thin(__opts__['cachedir'],
                                         extra_mods=__salt__['config.option']("thin_extra_mods", ''),
                                         so_mods=__salt__['config.option']("thin_so_mods", ''))
    ret = copy_to(name, thin_path, os.path.join(thin_dest_path, os.path.basename(thin_path)))

    # untar archive
    untar_cmd = ["python", "-c", (
                     "import tarfile; "
                     "tarfile.open(\"{0}/{1}\").extractall(path=\"{0}\")"
                 ).format(thin_dest_path, os.path.basename(thin_path))]
    ret = run_all(name, subprocess.list2cmdline(untar_cmd))
    if ret['retcode'] != 0:
        return {'result': False, 'comment': ret['stderr']}

    try:
        salt_argv = [
            'python',
            os.path.join(thin_dest_path, 'salt-call'),
            '--metadata',
            '--local',
            '--log-file', os.path.join(thin_dest_path, 'log'),
            '--cachedir', os.path.join(thin_dest_path, 'cache'),
            '--out', 'json',
            '-l', 'quiet',
            '--',
            function
        ] + list(args) + ['{0}={1}'.format(key, value) for (key, value) in kwargs.items() if not key.startswith('__')]

        ret = run_all(name, subprocess.list2cmdline(map(str, salt_argv)))
        # python not found
        if ret['retcode'] != 0:
            raise CommandExecutionError(ret['stderr'])

        # process "real" result in stdout
        try:
            data = salt.utils.find_json(ret['stdout'])
            local = data.get('local', data)
            if isinstance(local, dict):
                if 'retcode' in local:
                    __context__['retcode'] = local['retcode']
            return local.get('return', data)
        except ValueError:
            return {'result': False,
                    'comment': 'Can\'t parse container command output'}
    finally:
        # delete the thin dir so that it does not end in the image
        rm_thin_argv = ['rm', '-rf', thin_dest_path]
        run_all(name, subprocess.list2cmdline(rm_thin_argv))


def sls(name, mods=None, saltenv='base', **kwargs):
    '''
    Apply the states defined by the specified SLS modules to the running
    container

    .. versionadded:: 2016.11.0

    The container does not need to have Salt installed, but Python is required.

    name
        Container name or ID

    mods : None
        A string containing comma-separated list of SLS with defined states to
        apply to the container.

    saltenv : base
        Specify the environment from which to retrieve the SLS indicated by the
        `mods` parameter.

    CLI Example:

    .. code-block:: bash

        salt myminion docker.sls compassionate_mirzakhani mods=rails,web

    '''
    mods = [item.strip() for item in mods.split(',')] if mods else []

    # gather grains from the container
    grains = call(name, 'grains.items')

    # compile pillar with container grains
    pillar = _gather_pillar(saltenv, {}, **grains)

    trans_tar = _prepare_trans_tar(name, mods=mods, saltenv=saltenv, pillar=pillar)

    # where to put the salt trans tar
    trans_dest_path = _generate_tmp_path()
    mkdirp_trans_argv = ['mkdir', '-p', trans_dest_path]
    # put_archive requires the path to exist
    ret = run_all(name, subprocess.list2cmdline(mkdirp_trans_argv))
    if ret['retcode'] != 0:
        return {'result': False, 'comment': ret['stderr']}

    ret = None
    try:
        trans_tar_sha256 = salt.utils.get_hash(trans_tar, 'sha256')
        copy_to(name,
                trans_tar,
                os.path.join(trans_dest_path, 'salt_state.tgz'),
                exec_driver=_get_exec_driver(),
                overwrite=True)

        # Now execute the state into the container
        ret = call(name,
                   'state.pkg',
                   os.path.join(trans_dest_path, 'salt_state.tgz'),
                   trans_tar_sha256,
                   'sha256')
    finally:
        # delete the trans dir so that it does not end in the image
        rm_trans_argv = ['rm', '-rf', trans_dest_path]
        run_all(name, subprocess.list2cmdline(rm_trans_argv))
        # delete the local version of the trans tar
        try:
            os.remove(trans_tar)
        except (IOError, OSError) as exc:
            log.error(
                'docker.sls: Unable to remove state tarball \'%s\': %s',
                trans_tar, exc
            )
    if not isinstance(ret, dict):
        __context__['retcode'] = 1
    elif not salt.utils.check_state_result(ret):
        __context__['retcode'] = 2
    else:
        __context__['retcode'] = 0
    return ret


def sls_build(name, base='opensuse/python', mods=None, saltenv='base',
              dryrun=False, **kwargs):
    '''
    Build a Docker image using the specified SLS modules on top of base image

    .. versionadded:: 2016.11.0

    The base image does not need to have Salt installed, but Python is required.

    name
        Image name to be built and committed

    base : opensuse/python
        Name or ID of the base image

    mods : None
        A string containing comma-separated list of SLS with defined states to
        apply to the base image.

    saltenv : base
        Specify the environment from which to retrieve the SLS indicated by the
        `mods` parameter.

    base
        the base image

    mods
        the state modules to execute during build

    saltenv
        the salt environment to use

    dryrun: False
        when set to True the container will not be commited at the end of
        the build. The dryrun succeed also when the state contains errors.

    **RETURN DATA**

    A dictionary with the ID of the new container. In case of a dryrun,
    the state result is returned and the container gets removed.

    CLI Example:

    .. code-block:: bash

        salt myminion docker.sls_build imgname base=mybase mods=rails,web

    '''
    create_kwargs = salt.utils.args.clean_kwargs(**copy.deepcopy(kwargs))
    for key in ('image', 'name', 'cmd', 'interactive', 'tty'):
        try:
            del create_kwargs[key]
        except KeyError:
            pass

    # start a new container
    ret = create(image=base,
                 cmd='sleep infinity',
                 interactive=True, tty=True,
                 **create_kwargs)
    id_ = ret['Id']
    try:
        start(id_)

        # Now execute the state into the container
        ret = sls(id_, mods, saltenv, **kwargs)
        # fail if the state was not successful
        if not dryrun and not salt.utils.check_state_result(ret):
            raise CommandExecutionError(ret)
        if dryrun is False:
            ret = commit(id_, name)
    finally:
        stop(id_)
        rm_(id_)
    return ret<|MERGE_RESOLUTION|>--- conflicted
+++ resolved
@@ -233,12 +233,8 @@
     HAS_LZMA = False
 # pylint: enable=import-error
 
-<<<<<<< HEAD
 HAS_NSENTER = bool(salt.utils.path.which('nsenter'))
-=======
-HAS_NSENTER = bool(salt.utils.which('nsenter'))
 HUB_PREFIX = 'docker.io/'
->>>>>>> 367668a0
 
 # Set up logging
 log = logging.getLogger(__name__)
