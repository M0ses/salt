# -*- coding: utf-8 -*-
'''
Package support for openSUSE via the zypper package manager

:depends: - ``rpm`` Python module.  Install with ``zypper install rpm-python``

.. important::
    If you feel that Salt should be using this module to manage packages on a
    minion, and it is using a different module (or gives an error similar to
    *'pkg.install' is not available*), see :ref:`here
    <module-provider-override>`.

'''

# Import python libs
from __future__ import absolute_import
import copy
import fnmatch
import logging
import re
import os
import time
import datetime
from salt.utils.versions import LooseVersion

# Import 3rd-party libs
# pylint: disable=import-error,redefined-builtin,no-name-in-module
import salt.ext.six as six
from salt.exceptions import SaltInvocationError
import salt.utils.event
from salt.ext.six.moves import configparser
from salt.ext.six.moves.urllib.parse import urlparse as _urlparse
# pylint: enable=import-error,redefined-builtin,no-name-in-module

from xml.dom import minidom as dom
from xml.parsers.expat import ExpatError

# Import salt libs
import salt.utils
import salt.utils.pkg
import salt.utils.systemd
from salt.exceptions import (
    CommandExecutionError, MinionError)

log = logging.getLogger(__name__)

HAS_ZYPP = False
ZYPP_HOME = '/etc/zypp'
LOCKS = '{0}/locks'.format(ZYPP_HOME)
REPOS = '{0}/repos.d'.format(ZYPP_HOME)
DEFAULT_PRIORITY = 99

# Define the module's virtual name
__virtualname__ = 'pkg'


def __virtual__():
    '''
    Set the virtual pkg module if the os is openSUSE
    '''
    if __grains__.get('os_family', '') != 'Suse':
        return (False, "Module zypper: non SUSE OS not suppored by zypper package manager")
    # Not all versions of SUSE use zypper, check that it is available
    if not salt.utils.which('zypper'):
        return (False, "Module zypper: zypper package manager not found")
    return __virtualname__


class _Zypper(object):
    '''
    Zypper parallel caller.
    Validates the result and either raises an exception or reports an error.
    Allows serial zypper calls (first came, first won).
    '''

    SUCCESS_EXIT_CODES = [0, 100, 101, 102, 103]
    LOCK_EXIT_CODE = 7
    XML_DIRECTIVES = ['-x', '--xmlout']
    ZYPPER_LOCK = '/var/run/zypp.pid'
    TAG_RELEASED = 'zypper/released'
    TAG_BLOCKED = 'zypper/blocked'

    def __init__(self):
        '''
        Constructor
        '''
        self.__called = False
        self._reset()

    def _reset(self):
        '''
        Resets values of the call setup.

        :return:
        '''
        self.__cmd = ['zypper', '--non-interactive']
        self.__exit_code = 0
        self.__call_result = dict()
        self.__error_msg = ''
        self.__env = {'SALT_RUNNING': "1"}  # Subject to change

        # Call config
        self.__xml = False
        self.__no_lock = False
        self.__no_raise = False
        self.__refresh = False
        self.__ignore_repo_failure = False
        self.__systemd_scope = False

    def __call__(self, *args, **kwargs):
        '''
        :param args:
        :param kwargs:
        :return:
        '''
        # Ignore exit code for 106 (repo is not available)
        if 'no_repo_failure' in kwargs:
            self.__ignore_repo_failure = kwargs['no_repo_failure']
        if 'systemd_scope' in kwargs:
            self.__systemd_scope = kwargs['systemd_scope']
        return self

    def __getattr__(self, item):
        '''
        Call configurator.

        :param item:
        :return:
        '''
        # Reset after the call
        if self.__called:
            self._reset()
            self.__called = False

        if item == 'xml':
            self.__xml = True
        elif item == 'nolock':
            self.__no_lock = True
        elif item == 'noraise':
            self.__no_raise = True
        elif item == 'refreshable':
            self.__refresh = True
        elif item == 'call':
            return self.__call
        else:
            return self.__dict__[item]

        # Prevent the use of "refreshable" together with "nolock".
        if self.__no_lock:
            self.__no_lock = not self.__refresh

        return self

    @property
    def exit_code(self):
        return self.__exit_code

    @exit_code.setter
    def exit_code(self, exit_code):
        self.__exit_code = int(exit_code or '0')

    @property
    def error_msg(self):
        return self.__error_msg

    @error_msg.setter
    def error_msg(self, msg):
        if self._is_error():
            self.__error_msg = msg and os.linesep.join(msg) or "Check Zypper's logs."

    @property
    def stdout(self):
        return self.__call_result.get('stdout', '')

    @property
    def stderr(self):
        return self.__call_result.get('stderr', '')

    @property
    def pid(self):
        return self.__call_result.get('pid', '')

    def _is_error(self):
        '''
        Is this is an error code?

        :return:
        '''
        return self.exit_code not in self.SUCCESS_EXIT_CODES

    def _is_lock(self):
        '''
        Is this is a lock error code?

        :return:
        '''
        return self.exit_code == self.LOCK_EXIT_CODE

    def _is_xml_mode(self):
        '''
        Is Zypper's output is in XML format?

        :return:
        '''
        return [itm for itm in self.XML_DIRECTIVES if itm in self.__cmd] and True or False

    def _check_result(self):
        '''
        Check and set the result of a zypper command. In case of an error,
        either raise a CommandExecutionError or extract the error.

        result
            The result of a zypper command called with cmd.run_all
        '''
        if not self.__call_result:
            raise CommandExecutionError('No output result from Zypper?')

        self.exit_code = self.__call_result['retcode']
        if self._is_lock():
            return False

        if self._is_error():
            _error_msg = list()
            if not self._is_xml_mode():
                msg = self.__call_result['stderr'] and self.__call_result['stderr'].strip() or ""
                if msg:
                    _error_msg.append(msg)
            else:
                try:
                    doc = dom.parseString(self.__call_result['stdout'])
                except ExpatError as err:
                    log.error(err)
                    doc = None
                if doc:
                    msg_nodes = doc.getElementsByTagName('message')
                    for node in msg_nodes:
                        if node.getAttribute('type') == 'error':
                            _error_msg.append(node.childNodes[0].nodeValue)
                elif self.__call_result['stderr'].strip():
                    _error_msg.append(self.__call_result['stderr'].strip())
            self.error_msg = _error_msg
        return True

    def __call(self, *args, **kwargs):
        '''
        Call Zypper.

        :param state:
        :return:
        '''
        self.__called = True
        if self.__xml:
            self.__cmd.append('--xmlout')
        if not self.__refresh:
            self.__cmd.append('--no-refresh')

        self.__cmd.extend(args)
        kwargs['output_loglevel'] = 'trace'
        kwargs['python_shell'] = False
        kwargs['env'] = self.__env.copy()
        if self.__no_lock:
            kwargs['env']['ZYPP_READONLY_HACK'] = "1"  # Disables locking for read-only operations. Do not try that at home!

        # Zypper call will stuck here waiting, if another zypper hangs until forever.
        # However, Zypper lock needs to be always respected.
        was_blocked = False
        while True:
            cmd = []
            if self.__systemd_scope:
                cmd.extend(['systemd-run', '--scope'])
            cmd.extend(self.__cmd)
            log.debug("Calling Zypper: " + ' '.join(cmd))
            self.__call_result = __salt__['cmd.run_all'](cmd, **kwargs)
            if self._check_result():
                break

            if os.path.exists(self.ZYPPER_LOCK):
                try:
                    with salt.utils.fopen(self.ZYPPER_LOCK) as rfh:
                        data = __salt__['ps.proc_info'](int(rfh.readline()),
                                                        attrs=['pid', 'name', 'cmdline', 'create_time'])
                        data['cmdline'] = ' '.join(data['cmdline'])
                        data['info'] = 'Blocking process created at {0}.'.format(
                            datetime.datetime.utcfromtimestamp(data['create_time']).isoformat())
                        data['success'] = True
                except Exception as err:
                    data = {'info': 'Unable to retrieve information about blocking process: {0}'.format(err.message),
                            'success': False}
            else:
                data = {'info': 'Zypper is locked, but no Zypper lock has been found.', 'success': False}

            if not data['success']:
                log.debug("Unable to collect data about blocking process.")
            else:
                log.debug("Collected data about blocking process.")

            __salt__['event.fire_master'](data, self.TAG_BLOCKED)
            log.debug("Fired a Zypper blocked event to the master with the data: {0}".format(str(data)))
            log.debug("Waiting 5 seconds for Zypper gets released...")
            time.sleep(5)
            if not was_blocked:
                was_blocked = True

        if was_blocked:
            __salt__['event.fire_master']({'success': not len(self.error_msg),
                                           'info': self.error_msg or 'Zypper has been released'},
                                          self.TAG_RELEASED)
        if self.error_msg and not self.__no_raise and not self.__ignore_repo_failure:
            raise CommandExecutionError('Zypper command failure: {0}'.format(self.error_msg))

        return self._is_xml_mode() and dom.parseString(self.__call_result['stdout']) or self.__call_result['stdout']


__zypper__ = _Zypper()


class Wildcard(object):
    '''
    .. versionadded:: 2017.7.0

    Converts string wildcard to a zypper query.
    Example:
       '1.2.3.4*' is '1.2.3.4.whatever.is.here' and is equal to:
       '1.2.3.4 >= and < 1.2.3.5'

    :param ptn: Pattern
    :return: Query range
    '''

    Z_OP = ['<', '<=', '=', '>=', '>']

    def __init__(self, zypper):
        '''
        :type zypper: a reference to an instance of a _Zypper class.
        '''
        self.name = None
        self.version = None
        self.zypper = zypper
        self._attr_solvable_version = 'edition'
        self._op = None

    def __call__(self, pkg_name, pkg_version):
        '''
        Convert a string wildcard to a zypper query.

        :param pkg_name:
        :param pkg_version:
        :return:
        '''
        if pkg_version:
            self.name = pkg_name
            self._set_version(pkg_version)  # Dissects possible operator
            versions = sorted([LooseVersion(vrs)
                               for vrs in self._get_scope_versions(self._get_available_versions())])
            return versions and '{0}{1}'.format(self._op or '', versions[-1]) or None

    def _get_available_versions(self):
        '''
        Get available versions of the package.
        :return:
        '''
        solvables = self.zypper.nolock.xml.call('se', '-xv', self.name).getElementsByTagName('solvable')
        if not solvables:
            raise CommandExecutionError('No packages found matching \'{0}\''.format(self.name))

        return sorted(set([slv.getAttribute(self._attr_solvable_version)
                           for slv in solvables if slv.getAttribute(self._attr_solvable_version)]))

    def _get_scope_versions(self, pkg_versions):
        '''
        Get available difference between next possible matches.

        :return:
        '''
        get_in_versions = []
        for p_version in pkg_versions:
            if fnmatch.fnmatch(p_version, self.version):
                get_in_versions.append(p_version)
        return get_in_versions

    def _set_version(self, version):
        '''
        Stash operator from the version, if any.

        :return:
        '''
        if not version:
            return

        exact_version = re.sub(r'[<>=+]*', '', version)
        self._op = version.replace(exact_version, '') or None
        if self._op and self._op not in self.Z_OP:
            raise CommandExecutionError('Zypper do not supports operator "{0}".'.format(self._op))
        self.version = exact_version


def _systemd_scope():
    return salt.utils.systemd.has_scope(__context__) \
        and __salt__['config.get']('systemd.scope', True)


def list_upgrades(refresh=True, **kwargs):
    '''
    List all available package upgrades on this system

    refresh
        force a refresh if set to True (default).
        If set to False it depends on zypper if a refresh is
        executed.

    CLI Example:

    .. code-block:: bash

        salt '*' pkg.list_upgrades
    '''
    if refresh:
        refresh_db()

    ret = dict()
    cmd = ['list-updates']
    if 'fromrepo' in kwargs:
        repo_name = kwargs['fromrepo']
        if not isinstance(repo_name, six.string_types):
            repo_name = str(repo_name)
        cmd.extend(['--repo', repo_name])
    for update_node in __zypper__.nolock.xml.call(*cmd).getElementsByTagName('update'):
        if update_node.getAttribute('kind') == 'package':
            ret[update_node.getAttribute('name')] = update_node.getAttribute('edition')

    return ret

# Provide a list_updates function for those used to using zypper list-updates
list_updates = salt.utils.alias_function(list_upgrades, 'list_updates')


def info_installed(*names, **kwargs):
    '''
    Return the information of the named package(s), installed on the system.

    :param names:
        Names of the packages to get information about.

    :param attr:
        Comma-separated package attributes. If no 'attr' is specified, all available attributes returned.

        Valid attributes are:
            version, vendor, release, build_date, build_date_time_t, install_date, install_date_time_t,
            build_host, group, source_rpm, arch, epoch, size, license, signature, packager, url,
            summary, description.

    :param errors:
        Handle RPM field errors. If 'ignore' is chosen, then various mistakes are simply ignored and omitted
        from the texts or strings. If 'report' is chonen, then a field with a mistake is not returned, instead
        a 'N/A (broken)' (not available, broken) text is placed.

        Valid attributes are:
            ignore, report

    CLI example:

    .. code-block:: bash

        salt '*' pkg.info_installed <package1>
        salt '*' pkg.info_installed <package1> <package2> <package3> ...
        salt '*' pkg.info_installed <package1> attr=version,vendor
        salt '*' pkg.info_installed <package1> <package2> <package3> ... attr=version,vendor
        salt '*' pkg.info_installed <package1> <package2> <package3> ... attr=version,vendor errors=ignore
        salt '*' pkg.info_installed <package1> <package2> <package3> ... attr=version,vendor errors=report
    '''
    ret = dict()
    for pkg_name, pkg_nfo in __salt__['lowpkg.info'](*names, **kwargs).items():
        t_nfo = dict()
        # Translate dpkg-specific keys to a common structure
        for key, value in pkg_nfo.items():
            if isinstance(value, six.string_types):
                # Check, if string is encoded in a proper UTF-8
                if six.PY3:
                    value_ = value.encode('UTF-8', 'ignore').decode('UTF-8', 'ignore')
                else:
                    value_ = value.decode('UTF-8', 'ignore').encode('UTF-8', 'ignore')
                if value != value_:
                    value = kwargs.get('errors', 'ignore') == 'ignore' and value_ or 'N/A (invalid UTF-8)'
                    log.error('Package {0} has bad UTF-8 code in {1}: {2}'.format(pkg_name, key, value))
            if key == 'source_rpm':
                t_nfo['source'] = value
            else:
                t_nfo[key] = value
        ret[pkg_name] = t_nfo

    return ret


def info_available(*names, **kwargs):
    '''
    Return the information of the named package available for the system.

    refresh
        force a refresh if set to True (default).
        If set to False it depends on zypper if a refresh is
        executed or not.

    CLI example:

    .. code-block:: bash

        salt '*' pkg.info_available <package1>
        salt '*' pkg.info_available <package1> <package2> <package3> ...
    '''
    ret = {}

    if not names:
        return ret
    else:
        names = sorted(list(set(names)))

    # Refresh db before extracting the latest package
    if kwargs.get('refresh', True):
        refresh_db()

    pkg_info = []
    batch = names[:]
    batch_size = 200

    # Run in batches
    while batch:
        pkg_info.extend(re.split(r"Information for package*",
                                 __zypper__.nolock.call('info', '-t', 'package', *batch[:batch_size])))
        batch = batch[batch_size:]

    for pkg_data in pkg_info:
        nfo = {}
        for line in [data for data in pkg_data.split('\n') if ':' in data]:
            if line.startswith('-----'):
                continue
            kw = [data.strip() for data in line.split(':', 1)]
            if len(kw) == 2 and kw[1]:
                nfo[kw[0].lower()] = kw[1]
        if nfo.get('name'):
            name = nfo.pop('name')
            ret[name] = nfo
        if nfo.get('status'):
            nfo['status'] = nfo.get('status')
        if nfo.get('installed'):
            nfo['installed'] = nfo.get('installed').lower() == 'yes' and True or False

    return ret


def latest_version(*names, **kwargs):
    '''
    Return the latest version of the named package available for upgrade or
    installation. If more than one package name is specified, a dict of
    name/version pairs is returned.

    If the latest version of a given package is already installed, an empty
    dict will be returned for that package.

    refresh
        force a refresh if set to True (default).
        If set to False it depends on zypper if a refresh is
        executed or not.

    CLI example:

    .. code-block:: bash

        salt '*' pkg.latest_version <package name>
        salt '*' pkg.latest_version <package1> <package2> <package3> ...
    '''
    ret = dict()

    if not names:
        return ret

    names = sorted(list(set(names)))
    package_info = info_available(*names, **kwargs)
    for name in names:
        pkg_info = package_info.get(name, {})
        status = pkg_info.get('status', '').lower()
        if status.find('not installed') > -1 or status.find('out-of-date') > -1:
            ret[name] = pkg_info.get('version')

    # Return a string if only one package name passed
    if len(names) == 1 and len(ret):
        return ret[names[0]]

    return ret


# available_version is being deprecated
available_version = salt.utils.alias_function(latest_version, 'available_version')


def upgrade_available(name, **kwargs):
    '''
    Check whether or not an upgrade is available for a given package

    refresh
        force a refresh if set to True (default).
        If set to False it depends on zypper if a refresh is
        executed or not.

    CLI Example:

    .. code-block:: bash

        salt '*' pkg.upgrade_available <package name>
    '''
    # The "not not" tactic is intended here as it forces the return to be False.
    return not not latest_version(name, **kwargs)  # pylint: disable=C0113


def version(*names, **kwargs):
    '''
    Returns a string representing the package version or an empty dict if not
    installed. If more than one package name is specified, a dict of
    name/version pairs is returned.

    CLI Example:

    .. code-block:: bash

        salt '*' pkg.version <package name>
        salt '*' pkg.version <package1> <package2> <package3> ...
    '''
    return __salt__['pkg_resource.version'](*names, **kwargs) or {}


def version_cmp(ver1, ver2, ignore_epoch=False):
    '''
    .. versionadded:: 2015.5.4

    Do a cmp-style comparison on two packages. Return -1 if ver1 < ver2, 0 if
    ver1 == ver2, and 1 if ver1 > ver2. Return None if there was a problem
    making the comparison.

    ignore_epoch : False
        Set to ``True`` to ignore the epoch when comparing versions

        .. versionadded:: 2015.8.10,2016.3.2

    CLI Example:

    .. code-block:: bash

        salt '*' pkg.version_cmp '0.2-001' '0.2.0.1-002'
    '''
    return __salt__['lowpkg.version_cmp'](ver1, ver2, ignore_epoch=ignore_epoch)


def list_pkgs(versions_as_list=False, **kwargs):
    '''
    List the packages currently installed as a dict with versions
    as a comma separated string::

        {'<package_name>': '<version>[,<version>...]'}

    versions_as_list:
        If set to true, the versions are provided as a list

        {'<package_name>': ['<version>', '<version>']}

    removed:
        not supported

    purge_desired:
        not supported

    CLI Example:

    .. code-block:: bash

        salt '*' pkg.list_pkgs
    '''
    versions_as_list = salt.utils.is_true(versions_as_list)
    # not yet implemented or not applicable
    if any([salt.utils.is_true(kwargs.get(x))
            for x in ('removed', 'purge_desired')]):
        return {}

    if 'pkg.list_pkgs' in __context__:
        if versions_as_list:
            return __context__['pkg.list_pkgs']
        else:
            ret = copy.deepcopy(__context__['pkg.list_pkgs'])
            __salt__['pkg_resource.stringify'](ret)
            return ret

    cmd = ['rpm', '-qa', '--queryformat', '%{NAME}_|-%{VERSION}_|-%{RELEASE}_|-%|EPOCH?{%{EPOCH}}:{}|\\n']
    ret = {}
    for line in __salt__['cmd.run'](cmd, output_loglevel='trace', python_shell=False).splitlines():
        name, pkgver, rel, epoch = line.split('_|-')
        if epoch:
            pkgver = '{0}:{1}'.format(epoch, pkgver)
        if rel:
            pkgver += '-{0}'.format(rel)
        __salt__['pkg_resource.add_pkg'](ret, name, pkgver)

    __salt__['pkg_resource.sort_pkglist'](ret)
    __context__['pkg.list_pkgs'] = copy.deepcopy(ret)
    if not versions_as_list:
        __salt__['pkg_resource.stringify'](ret)

    return ret


def _get_configured_repos():
    '''
    Get all the info about repositories from the configurations.
    '''

    repos_cfg = configparser.ConfigParser()
    repos_cfg.read([REPOS + '/' + fname for fname in os.listdir(REPOS)])

    return repos_cfg


def _get_repo_info(alias, repos_cfg=None):
    '''
    Get one repo meta-data.
    '''
    try:
        meta = dict((repos_cfg or _get_configured_repos()).items(alias))
        meta['alias'] = alias
        for key, val in six.iteritems(meta):
            if val in ['0', '1']:
                meta[key] = int(meta[key]) == 1
            elif val == 'NONE':
                meta[key] = None
        return meta
    except (ValueError, configparser.NoSectionError):
        return {}


def get_repo(repo, **kwargs):  # pylint: disable=unused-argument
    '''
    Display a repo.

    CLI Example:

    .. code-block:: bash

        salt '*' pkg.get_repo alias
    '''
    return _get_repo_info(repo)


def list_repos():
    '''
    Lists all repos.

    CLI Example:

    .. code-block:: bash

       salt '*' pkg.list_repos
    '''
    repos_cfg = _get_configured_repos()
    all_repos = {}
    for alias in repos_cfg.sections():
        all_repos[alias] = _get_repo_info(alias, repos_cfg=repos_cfg)

    return all_repos


def del_repo(repo):
    '''
    Delete a repo.

    CLI Examples:

    .. code-block:: bash

        salt '*' pkg.del_repo alias
    '''
    repos_cfg = _get_configured_repos()
    for alias in repos_cfg.sections():
        if alias == repo:
            doc = __zypper__.xml.call('rr', '--loose-auth', '--loose-query', alias)
            msg = doc.getElementsByTagName('message')
            if doc.getElementsByTagName('progress') and msg:
                return {
                    repo: True,
                    'message': msg[0].childNodes[0].nodeValue,
                }

    raise CommandExecutionError('Repository \'{0}\' not found.'.format(repo))


def mod_repo(repo, **kwargs):
    '''
    Modify one or more values for a repo. If the repo does not exist, it will
    be created, so long as the following values are specified:

    repo or alias
        alias by which the zypper refers to the repo

    url, mirrorlist or baseurl
        the URL for zypper to reference

    enabled
        enable or disable (True or False) repository,
        but do not remove if disabled.

    refresh
        enable or disable (True or False) auto-refresh of the repository.

    cache
        Enable or disable (True or False) RPM files caching.

    gpgcheck
        Enable or disable (True or False) GOG check for this repository.

    gpgautoimport
        Automatically trust and import new repository.

    Key/Value pairs may also be removed from a repo's configuration by setting
    a key to a blank value. Bear in mind that a name cannot be deleted, and a
    url can only be deleted if a mirrorlist is specified (or vice versa).

    CLI Examples:

    .. code-block:: bash

        salt '*' pkg.mod_repo alias alias=new_alias
        salt '*' pkg.mod_repo alias url= mirrorlist=http://host.com/
    '''

    repos_cfg = _get_configured_repos()
    added = False

    # An attempt to add new one?
    if repo not in repos_cfg.sections():
        url = kwargs.get('url', kwargs.get('mirrorlist', kwargs.get('baseurl')))
        if not url:
            raise CommandExecutionError(
                'Repository \'{0}\' not found, and neither \'baseurl\' nor '
                '\'mirrorlist\' was specified'.format(repo)
            )

        if not _urlparse(url).scheme:
            raise CommandExecutionError(
                'Repository \'{0}\' not found and URL for baseurl/mirrorlist '
                'is malformed'.format(repo)
            )

        # Is there already such repo under different alias?
        for alias in repos_cfg.sections():
            repo_meta = _get_repo_info(alias, repos_cfg=repos_cfg)

            # Complete user URL, in case it is not
            new_url = _urlparse(url)
            if not new_url.path:
                new_url = _urlparse.ParseResult(scheme=new_url.scheme,  # pylint: disable=E1123
                                                netloc=new_url.netloc,
                                                path='/',
                                                params=new_url.params,
                                                query=new_url.query,
                                                fragment=new_url.fragment)
            base_url = _urlparse(repo_meta['baseurl'])

            if new_url == base_url:
                raise CommandExecutionError(
                    'Repository \'{0}\' already exists as \'{1}\'.'.format(
                        repo,
                        alias
                    )
                )

        # Add new repo
        __zypper__.xml.call('ar', url, repo)

        # Verify the repository has been added
        repos_cfg = _get_configured_repos()
        if repo not in repos_cfg.sections():
            raise CommandExecutionError(
                'Failed add new repository \'{0}\' for unspecified reason. '
                'Please check zypper logs.'.format(repo))
        added = True

    repo_info = _get_repo_info(repo)
    if (
        not added and 'baseurl' in kwargs and
        not (kwargs['baseurl'] == repo_info['baseurl'])
    ):
        # Note: zypper does not support changing the baseurl
        # we need to remove the repository and add it again with the new baseurl
        repo_info.update(kwargs)
        repo_info.setdefault('cache', False)
        del_repo(repo)
        return mod_repo(repo, **repo_info)

    # Modify added or existing repo according to the options
    cmd_opt = []
    global_cmd_opt = []
    call_refresh = False

    if 'enabled' in kwargs:
        cmd_opt.append(kwargs['enabled'] and '--enable' or '--disable')

    if 'refresh' in kwargs:
        cmd_opt.append(kwargs['refresh'] and '--refresh' or '--no-refresh')

    if 'cache' in kwargs:
        cmd_opt.append(
            kwargs['cache'] and '--keep-packages' or '--no-keep-packages'
        )

    if 'gpgcheck' in kwargs:
        cmd_opt.append(kwargs['gpgcheck'] and '--gpgcheck' or '--no-gpgcheck')

    if 'priority' in kwargs:
        cmd_opt.append("--priority={0}".format(kwargs.get('priority', DEFAULT_PRIORITY)))

    if 'humanname' in kwargs:
        cmd_opt.append("--name='{0}'".format(kwargs.get('humanname')))

    if kwargs.get('gpgautoimport') is True:
        global_cmd_opt.append('--gpg-auto-import-keys')
        call_refresh = True

    if cmd_opt:
        cmd_opt = global_cmd_opt + ['mr'] + cmd_opt + [repo]
        __zypper__.refreshable.xml.call(*cmd_opt)

    comment = None
    if call_refresh:
        # when used with "zypper ar --refresh" or "zypper mr --refresh"
        # --gpg-auto-import-keys is not doing anything
        # so we need to specifically refresh here with --gpg-auto-import-keys
        refresh_opts = global_cmd_opt + ['refresh'] + [repo]
        __zypper__.xml.call(*refresh_opts)
    elif not added and not cmd_opt:
        comment = 'Specified arguments did not result in modification of repo'

    repo = get_repo(repo)
    if comment:
        repo['comment'] = comment

    return repo


def refresh_db():
    '''
    Force a repository refresh by calling ``zypper refresh --force``, return a dict::

        {'<database name>': Bool}

    CLI Example:

    .. code-block:: bash

        salt '*' pkg.refresh_db
    '''
    # Remove rtag file to keep multiple refreshes from happening in pkg states
    salt.utils.pkg.clear_rtag(__opts__)
    ret = {}
    out = __zypper__.refreshable.call('refresh', '--force')

    for line in out.splitlines():
        if not line:
            continue
        if line.strip().startswith('Repository') and '\'' in line:
            try:
                key = line.split('\'')[1].strip()
                if 'is up to date' in line:
                    ret[key] = False
            except IndexError:
                continue
        elif line.strip().startswith('Building') and '\'' in line:
            key = line.split('\'')[1].strip()
            if 'done' in line:
                ret[key] = True
    return ret


def install(name=None,
            refresh=False,
            fromrepo=None,
            pkgs=None,
            sources=None,
            downloadonly=None,
            skip_verify=False,
            version=None,
            ignore_repo_failure=False,
            **kwargs):
    '''
    .. versionchanged:: 2015.8.12,2016.3.3,2016.11.0
        On minions running systemd>=205, `systemd-run(1)`_ is now used to
        isolate commands which modify installed packages from the
        ``salt-minion`` daemon's control group. This is done to keep systemd
        from killing any zypper commands spawned by Salt when the
        ``salt-minion`` service is restarted. (see ``KillMode`` in the
        `systemd.kill(5)`_ manpage for more information). If desired, usage of
        `systemd-run(1)`_ can be suppressed by setting a :mod:`config option
        <salt.modules.config.get>` called ``systemd.scope``, with a value of
        ``False`` (no quotes).

    .. _`systemd-run(1)`: https://www.freedesktop.org/software/systemd/man/systemd-run.html
    .. _`systemd.kill(5)`: https://www.freedesktop.org/software/systemd/man/systemd.kill.html

    Install the passed package(s), add refresh=True to force a 'zypper refresh'
    before package is installed.

    name
        The name of the package to be installed. Note that this parameter is
        ignored if either ``pkgs`` or ``sources`` is passed. Additionally,
        please note that this option can only be used to install packages from
        a software repository. To install a package file manually, use the
        ``sources`` option.

        CLI Example:

        .. code-block:: bash

            salt '*' pkg.install <package name>

    refresh
        force a refresh if set to True.
        If set to False (default) it depends on zypper if a refresh is
        executed.

    fromrepo
        Specify a package repository to install from.

    downloadonly
        Only download the packages, do not install.

    skip_verify
        Skip the GPG verification check (e.g., ``--no-gpg-checks``)

    version
        Can be either a version number, or the combination of a comparison
        operator (<, >, <=, >=, =) and a version number (ex. '>1.2.3-4').
        This parameter is ignored if ``pkgs`` or ``sources`` is passed.


    Multiple Package Installation Options:

    pkgs
        A list of packages to install from a software repository. Must be
        passed as a python list. A specific version number can be specified
        by using a single-element dict representing the package and its
        version. As with the ``version`` parameter above, comparison operators
        can be used to target a specific version of a package.

        CLI Examples:

        .. code-block:: bash

            salt '*' pkg.install pkgs='["foo", "bar"]'
            salt '*' pkg.install pkgs='["foo", {"bar": "1.2.3-4"}]'
            salt '*' pkg.install pkgs='["foo", {"bar": "<1.2.3-4"}]'

    sources
        A list of RPM packages to install. Must be passed as a list of dicts,
        with the keys being package names, and the values being the source URI
        or local path to the package.

        CLI Example:

        .. code-block:: bash

            salt '*' pkg.install sources='[{"foo": "salt://foo.rpm"},{"bar": "salt://bar.rpm"}]'

    ignore_repo_failure
        Zypper returns error code 106 if one of the repositories are not available for various reasons.
        In case to set strict check, this parameter needs to be set to True. Default: False.


    Returns a dict containing the new package names and versions::

        {'<package>': {'old': '<old-version>',
                       'new': '<new-version>'}}
    '''
    if refresh:
        refresh_db()

    try:
        pkg_params, pkg_type = __salt__['pkg_resource.parse_targets'](name, pkgs, sources, **kwargs)
    except MinionError as exc:
        raise CommandExecutionError(exc)

    if pkg_params is None or len(pkg_params) == 0:
        return {}

    version_num = Wildcard(__zypper__)(name, version)
    if pkg_type == 'repository':
        targets = []
        for param, version_num in six.iteritems(pkg_params):
            if version_num is None:
                log.debug('targeting package: %s', param)
                targets.append(param)
            else:
<<<<<<< HEAD
                prefix, verstr = salt.utils.pkg.split_comparison(version_num)
                if not prefix:
                    prefix = '='
                target = '{0}{1}{2}'.format(param, prefix, verstr)
                log.debug('targeting package: %s', target)
                targets.append(target)
=======
                match = re.match(r'^([<>])?(=)?([^<>=]+)$', version_num)
                if match:
                    gt_lt, equal, verstr = match.groups()
                    targets.append('{0}{1}{2}'.format(param, ((gt_lt or '') + (equal or '')) or '=', verstr))
                    log.debug(targets)
                else:
                    msg = ('Invalid version string \'{0}\' for package \'{1}\''.format(version_num, name))
                    problems.append(msg)
        if problems:
            for problem in problems:
                log.error(problem)
            return {}
>>>>>>> aeb82f08
    elif pkg_type == 'advisory':
        targets = []
        cur_patches = list_patches()
        for advisory_id in pkg_params:
            if advisory_id not in cur_patches:
                raise CommandExecutionError('Advisory id "{0}" not found'.format(advisory_id))
            else:
                targets.append(advisory_id)
    else:
        targets = pkg_params

    old = list_pkgs() if not downloadonly else list_downloaded()
    downgrades = []
    if fromrepo:
        fromrepoopt = ['--force', '--force-resolution', '--from', fromrepo]
        log.info('Targeting repo \'{0}\''.format(fromrepo))
    else:
        fromrepoopt = ''
    cmd_install = ['install', '--name', '--auto-agree-with-licenses']
    if not refresh:
        cmd_install.insert(0, '--no-refresh')
    if skip_verify:
        cmd_install.insert(0, '--no-gpg-checks')
    if downloadonly:
        cmd_install.append('--download-only')
    if fromrepo:
        cmd_install.extend(fromrepoopt)

    errors = []
    if pkg_type == 'advisory':
        targets = ["patch:{0}".format(t) for t in targets]

    # Split the targets into batches of 500 packages each, so that
    # the maximal length of the command line is not broken
    systemd_scope = _systemd_scope()
    while targets:
        cmd = cmd_install + targets[:500]
        targets = targets[500:]
        for line in __zypper__(no_repo_failure=ignore_repo_failure, systemd_scope=systemd_scope).call(*cmd).splitlines():
            match = re.match(r"^The selected package '([^']+)'.+has lower version", line)
            if match:
                downgrades.append(match.group(1))

    while downgrades:
        cmd = cmd_install + ['--force'] + downgrades[:500]
        downgrades = downgrades[500:]
        __zypper__(no_repo_failure=ignore_repo_failure).call(*cmd)

    __context__.pop('pkg.list_pkgs', None)
    new = list_pkgs() if not downloadonly else list_downloaded()

    # Handle packages which report multiple new versions
    # (affects only kernel packages at this point)
<<<<<<< HEAD
    for pkg in new:
        if isinstance(new[pkg], six.string_types):
            new[pkg] = new[pkg].split(',')[-1]
=======
    for pkg_name in new:
        pkg_data = new[pkg_name]
        if isinstance(pkg_data, str):
            new[pkg_name] = pkg_data.split(',')[-1]
>>>>>>> aeb82f08

    ret = salt.utils.compare_dicts(old, new)

    if errors:
        raise CommandExecutionError(
            'Problem encountered {0} package(s)'.format(
                'downloading' if downloadonly else 'installing'
            ),
            info={'errors': errors, 'changes': ret}
        )

    return ret


def upgrade(refresh=True,
            dryrun=False,
            dist_upgrade=False,
            fromrepo=None,
            novendorchange=False,
            skip_verify=False,
            **kwargs):  # pylint: disable=unused-argument
    '''
    .. versionchanged:: 2015.8.12,2016.3.3,2016.11.0
        On minions running systemd>=205, `systemd-run(1)`_ is now used to
        isolate commands which modify installed packages from the
        ``salt-minion`` daemon's control group. This is done to keep systemd
        from killing any zypper commands spawned by Salt when the
        ``salt-minion`` service is restarted. (see ``KillMode`` in the
        `systemd.kill(5)`_ manpage for more information). If desired, usage of
        `systemd-run(1)`_ can be suppressed by setting a :mod:`config option
        <salt.modules.config.get>` called ``systemd.scope``, with a value of
        ``False`` (no quotes).

    .. _`systemd-run(1)`: https://www.freedesktop.org/software/systemd/man/systemd-run.html
    .. _`systemd.kill(5)`: https://www.freedesktop.org/software/systemd/man/systemd.kill.html

    Run a full system upgrade, a zypper upgrade

    refresh
        force a refresh if set to True (default).
        If set to False it depends on zypper if a refresh is
        executed.

    dryrun
        If set to True, it creates a debug solver log file and then perform
        a dry-run upgrade (no changes are made). Default: False

    dist_upgrade
        Perform a system dist-upgrade. Default: False

    fromrepo
        Specify a list of package repositories to upgrade from. Default: None

    novendorchange
        If set to True, no allow vendor changes. Default: False

    skip_verify
        Skip the GPG verification check (e.g., ``--no-gpg-checks``)

    Returns a dictionary containing the changes:

    .. code-block:: python

        {'<package>':  {'old': '<old-version>',
                        'new': '<new-version>'}}

    CLI Example:

    .. code-block:: bash

        salt '*' pkg.upgrade
        salt '*' pkg.upgrade dist-upgrade=True fromrepo='["MyRepoName"]' novendorchange=True
        salt '*' pkg.upgrade dist-upgrade=True dryrun=True
    '''
    cmd_update = (['dist-upgrade'] if dist_upgrade else ['update']) + ['--auto-agree-with-licenses']

    if skip_verify:
        # The '--no-gpg-checks' needs to be placed before the Zypper command.
        cmd_update.insert(0, '--no-gpg-checks')

    if refresh:
        refresh_db()

    if dryrun:
        cmd_update.append('--dry-run')

    if dist_upgrade:
        if fromrepo:
            for repo in fromrepo:
                cmd_update.extend(['--from', repo])
            log.info('Targeting repos: {0}'.format(fromrepo))

        if novendorchange:
            # TODO: Grains validation should be moved to Zypper class
            if __grains__['osrelease_info'][0] > 11:
                cmd_update.append('--no-allow-vendor-change')
                log.info('Disabling vendor changes')
            else:
                log.warning('Disabling vendor changes is not supported on this Zypper version')

        if dryrun:
            # Creates a solver test case for debugging.
            log.info('Executing debugsolver and performing a dry-run dist-upgrade')
            __zypper__(systemd_scope=_systemd_scope()).noraise.call(*cmd_update + ['--debug-solver'])

    old = list_pkgs()

    __zypper__(systemd_scope=_systemd_scope()).noraise.call(*cmd_update)
    __context__.pop('pkg.list_pkgs', None)
    new = list_pkgs()

    # Handle packages which report multiple new versions
    # (affects only kernel packages at this point)
    for pkg in new:
        new[pkg] = new[pkg].split(',')[-1]
    ret = salt.utils.compare_dicts(old, new)

    if __zypper__.exit_code not in __zypper__.SUCCESS_EXIT_CODES:
        result = {
            'retcode': __zypper__.exit_code,
            'stdout': __zypper__.stdout,
            'stderr': __zypper__.stderr,
            'pid': __zypper__.pid,
        }
        raise CommandExecutionError(
            'Problem encountered upgrading packages',
            info={'changes': ret, 'result': result}
        )

    if dryrun:
        ret = (__zypper__.stdout + os.linesep + __zypper__.stderr).strip()

    return ret


def _uninstall(name=None, pkgs=None):
    '''
    Remove and purge do identical things but with different Zypper commands,
    this function performs the common logic.
    '''
    try:
        pkg_params = __salt__['pkg_resource.parse_targets'](name, pkgs)[0]
    except MinionError as exc:
        raise CommandExecutionError(exc)

    old = list_pkgs()
    targets = [target for target in pkg_params if target in old]
    if not targets:
        return {}

    systemd_scope = _systemd_scope()

    errors = []
    while targets:
        __zypper__(systemd_scope=systemd_scope).call('remove', *targets[:500])
        targets = targets[500:]

    __context__.pop('pkg.list_pkgs', None)
    ret = salt.utils.compare_dicts(old, list_pkgs())

    if errors:
        raise CommandExecutionError(
            'Problem encountered removing package(s)',
            info={'errors': errors, 'changes': ret}
        )

    return ret


def remove(name=None, pkgs=None, **kwargs):  # pylint: disable=unused-argument
    '''
    .. versionchanged:: 2015.8.12,2016.3.3,2016.11.0
        On minions running systemd>=205, `systemd-run(1)`_ is now used to
        isolate commands which modify installed packages from the
        ``salt-minion`` daemon's control group. This is done to keep systemd
        from killing any zypper commands spawned by Salt when the
        ``salt-minion`` service is restarted. (see ``KillMode`` in the
        `systemd.kill(5)`_ manpage for more information). If desired, usage of
        `systemd-run(1)`_ can be suppressed by setting a :mod:`config option
        <salt.modules.config.get>` called ``systemd.scope``, with a value of
        ``False`` (no quotes).

    .. _`systemd-run(1)`: https://www.freedesktop.org/software/systemd/man/systemd-run.html
    .. _`systemd.kill(5)`: https://www.freedesktop.org/software/systemd/man/systemd.kill.html

    Remove packages with ``zypper -n remove``

    name
        The name of the package to be deleted.


    Multiple Package Options:

    pkgs
        A list of packages to delete. Must be passed as a python list. The
        ``name`` parameter will be ignored if this option is passed.

    .. versionadded:: 0.16.0


    Returns a dict containing the changes.

    CLI Example:

    .. code-block:: bash

        salt '*' pkg.remove <package name>
        salt '*' pkg.remove <package1>,<package2>,<package3>
        salt '*' pkg.remove pkgs='["foo", "bar"]'
    '''
    return _uninstall(name=name, pkgs=pkgs)


def purge(name=None, pkgs=None, **kwargs):  # pylint: disable=unused-argument
    '''
    .. versionchanged:: 2015.8.12,2016.3.3,2016.11.0
        On minions running systemd>=205, `systemd-run(1)`_ is now used to
        isolate commands which modify installed packages from the
        ``salt-minion`` daemon's control group. This is done to keep systemd
        from killing any zypper commands spawned by Salt when the
        ``salt-minion`` service is restarted. (see ``KillMode`` in the
        `systemd.kill(5)`_ manpage for more information). If desired, usage of
        `systemd-run(1)`_ can be suppressed by setting a :mod:`config option
        <salt.modules.config.get>` called ``systemd.scope``, with a value of
        ``False`` (no quotes).

    .. _`systemd-run(1)`: https://www.freedesktop.org/software/systemd/man/systemd-run.html
    .. _`systemd.kill(5)`: https://www.freedesktop.org/software/systemd/man/systemd.kill.html

    Recursively remove a package and all dependencies which were installed
    with it, this will call a ``zypper -n remove -u``

    name
        The name of the package to be deleted.


    Multiple Package Options:

    pkgs
        A list of packages to delete. Must be passed as a python list. The
        ``name`` parameter will be ignored if this option is passed.

    .. versionadded:: 0.16.0


    Returns a dict containing the changes.

    CLI Example:

    .. code-block:: bash

        salt '*' pkg.purge <package name>
        salt '*' pkg.purge <package1>,<package2>,<package3>
        salt '*' pkg.purge pkgs='["foo", "bar"]'
    '''
    return _uninstall(name=name, pkgs=pkgs)


def list_locks():
    '''
    List current package locks.

    Return a dict containing the locked package with attributes::

        {'<package>': {'case_sensitive': '<case_sensitive>',
                       'match_type': '<match_type>'
                       'type': '<type>'}}

    CLI Example:

    .. code-block:: bash

        salt '*' pkg.list_locks
    '''
    locks = {}
    if os.path.exists(LOCKS):
        with salt.utils.fopen(LOCKS) as fhr:
            for meta in [item.split('\n') for item in fhr.read().split('\n\n')]:
                lock = {}
                for element in [el for el in meta if el]:
                    if ':' in element:
                        lock.update(dict([tuple([i.strip() for i in element.split(':', 1)]), ]))
                if lock.get('solvable_name'):
                    locks[lock.pop('solvable_name')] = lock

    return locks


def clean_locks():
    '''
    Remove unused locks that do not currently (with regard to repositories
    used) lock any package.

    CLI Example:

    .. code-block:: bash

        salt '*' pkg.clean_locks
    '''
    LCK = "removed"
    out = {LCK: 0}
    if not os.path.exists("/etc/zypp/locks"):
        return out

    for node in __zypper__.xml.call('cl').getElementsByTagName("message"):
        text = node.childNodes[0].nodeValue.lower()
        if text.startswith(LCK):
            out[LCK] = text.split(" ")[1]
            break

    return out


def remove_lock(packages, **kwargs):  # pylint: disable=unused-argument
    '''
    Remove specified package lock.

    CLI Example:

    .. code-block:: bash

        salt '*' pkg.remove_lock <package name>
        salt '*' pkg.remove_lock <package1>,<package2>,<package3>
        salt '*' pkg.remove_lock pkgs='["foo", "bar"]'
    '''

    locks = list_locks()
    try:
        packages = list(__salt__['pkg_resource.parse_targets'](packages)[0].keys())
    except MinionError as exc:
        raise CommandExecutionError(exc)

    removed = []
    missing = []
    for pkg in packages:
        if locks.get(pkg):
            removed.append(pkg)
        else:
            missing.append(pkg)

    if removed:
        __zypper__.call('rl', *removed)

    return {'removed': len(removed), 'not_found': missing}


def add_lock(packages, **kwargs):  # pylint: disable=unused-argument
    '''
    Add a package lock. Specify packages to lock by exact name.

    CLI Example:

    .. code-block:: bash

        salt '*' pkg.add_lock <package name>
        salt '*' pkg.add_lock <package1>,<package2>,<package3>
        salt '*' pkg.add_lock pkgs='["foo", "bar"]'
    '''
    locks = list_locks()
    added = []
    try:
        packages = list(__salt__['pkg_resource.parse_targets'](packages)[0].keys())
    except MinionError as exc:
        raise CommandExecutionError(exc)

    for pkg in packages:
        if not locks.get(pkg):
            added.append(pkg)

    if added:
        __zypper__.call('al', *added)

    return {'added': len(added), 'packages': added}


def verify(*names, **kwargs):
    '''
    Runs an rpm -Va on a system, and returns the results in a dict

    Files with an attribute of config, doc, ghost, license or readme in the
    package header can be ignored using the ``ignore_types`` keyword argument

    CLI Example:

    .. code-block:: bash

        salt '*' pkg.verify
        salt '*' pkg.verify httpd
        salt '*' pkg.verify 'httpd postfix'
        salt '*' pkg.verify 'httpd postfix' ignore_types=['config','doc']
    '''
    return __salt__['lowpkg.verify'](*names, **kwargs)


def file_list(*packages):
    '''
    List the files that belong to a package. Not specifying any packages will
    return a list of *every* file on the system's rpm database (not generally
    recommended).

    CLI Examples:

    .. code-block:: bash

        salt '*' pkg.file_list httpd
        salt '*' pkg.file_list httpd postfix
        salt '*' pkg.file_list
    '''
    return __salt__['lowpkg.file_list'](*packages)


def file_dict(*packages):
    '''
    List the files that belong to a package, grouped by package. Not
    specifying any packages will return a list of *every* file on the system's
    rpm database (not generally recommended).

    CLI Examples:

    .. code-block:: bash

        salt '*' pkg.file_list httpd
        salt '*' pkg.file_list httpd postfix
        salt '*' pkg.file_list
    '''
    return __salt__['lowpkg.file_dict'](*packages)


def modified(*packages, **flags):
    '''
    List the modified files that belong to a package. Not specifying any packages
    will return a list of _all_ modified files on the system's RPM database.

    .. versionadded:: 2015.5.0

    Filtering by flags (True or False):

    size
        Include only files where size changed.

    mode
        Include only files which file's mode has been changed.

    checksum
        Include only files which MD5 checksum has been changed.

    device
        Include only files which major and minor numbers has been changed.

    symlink
        Include only files which are symbolic link contents.

    owner
        Include only files where owner has been changed.

    group
        Include only files where group has been changed.

    time
        Include only files where modification time of the file has been changed.

    capabilities
        Include only files where capabilities differ or not. Note: supported only on newer RPM versions.

    CLI Examples:

    .. code-block:: bash

        salt '*' pkg.modified
        salt '*' pkg.modified httpd
        salt '*' pkg.modified httpd postfix
        salt '*' pkg.modified httpd owner=True group=False
    '''

    return __salt__['lowpkg.modified'](*packages, **flags)


def owner(*paths):
    '''
    Return the name of the package that owns the file. Multiple file paths can
    be passed. If a single path is passed, a string will be returned,
    and if multiple paths are passed, a dictionary of file/package name
    pairs will be returned.

    If the file is not owned by a package, or is not present on the minion,
    then an empty string will be returned for that path.

    CLI Examples:

    .. code-block:: bash

        salt '*' pkg.owner /usr/bin/apachectl
        salt '*' pkg.owner /usr/bin/apachectl /etc/httpd/conf/httpd.conf
    '''
    return __salt__['lowpkg.owner'](*paths)


def _get_patterns(installed_only=None):
    '''
    List all known patterns in repos.
    '''
    patterns = {}
    for element in __zypper__.nolock.xml.call('se', '-t', 'pattern').getElementsByTagName('solvable'):
        installed = element.getAttribute('status') == 'installed'
        if (installed_only and installed) or not installed_only:
            patterns[element.getAttribute('name')] = {
                'installed': installed,
                'summary': element.getAttribute('summary'),
            }

    return patterns


def list_patterns(refresh=False):
    '''
    List all known patterns from available repos.

    refresh
        force a refresh if set to True.
        If set to False (default) it depends on zypper if a refresh is
        executed.

    CLI Examples:

    .. code-block:: bash

        salt '*' pkg.list_patterns
    '''
    if refresh:
        refresh_db()

    return _get_patterns()


def list_installed_patterns():
    '''
    List installed patterns on the system.

    CLI Examples:

    .. code-block:: bash

        salt '*' pkg.list_installed_patterns
    '''
    return _get_patterns(installed_only=True)


def search(criteria, refresh=False):
    '''
    List known packags, available to the system.

    refresh
        force a refresh if set to True.
        If set to False (default) it depends on zypper if a refresh is
        executed.

    CLI Examples:

    .. code-block:: bash

        salt '*' pkg.search <criteria>
    '''
    if refresh:
        refresh_db()

    solvables = __zypper__.nolock.xml.call('se', criteria).getElementsByTagName('solvable')
    if not solvables:
        raise CommandExecutionError(
            'No packages found matching \'{0}\''.format(criteria)
        )

    out = {}
    for solvable in [slv for slv in solvables
                     if slv.getAttribute('status') == 'not-installed'
                         and slv.getAttribute('kind') == 'package']:
        out[solvable.getAttribute('name')] = {'summary': solvable.getAttribute('summary')}

    return out


def _get_first_aggregate_text(node_list):
    '''
    Extract text from the first occurred DOM aggregate.
    '''
    if not node_list:
        return ''

    out = []
    for node in node_list[0].childNodes:
        if node.nodeType == dom.Document.TEXT_NODE:
            out.append(node.nodeValue)
    return '\n'.join(out)


def list_products(all=False, refresh=False):
    '''
    List all available or installed SUSE products.

    all
        List all products available or only installed. Default is False.

    refresh
        force a refresh if set to True.
        If set to False (default) it depends on zypper if a refresh is
        executed.

    Includes handling for OEM products, which read the OEM productline file
    and overwrite the release value.

    CLI Examples:

    .. code-block:: bash

        salt '*' pkg.list_products
        salt '*' pkg.list_products all=True
    '''
    if refresh:
        refresh_db()

    ret = list()
    OEM_PATH = "/var/lib/suseRegister/OEM"
    cmd = list()
    if not all:
        cmd.append('--disable-repos')
    cmd.append('products')
    if not all:
        cmd.append('-i')

    product_list = __zypper__.nolock.xml.call(*cmd).getElementsByTagName('product-list')
    if not product_list:
        return ret  # No products found

    for prd in product_list[0].getElementsByTagName('product'):
        p_nfo = dict()
        for k_p_nfo, v_p_nfo in prd.attributes.items():
            if k_p_nfo in ['isbase', 'installed']:
                p_nfo[k_p_nfo] = bool(v_p_nfo in ['true', '1'])
            elif v_p_nfo:
                p_nfo[k_p_nfo] = v_p_nfo

        eol = prd.getElementsByTagName('endoflife')
        if eol:
            p_nfo['eol'] = eol[0].getAttribute('text')
            p_nfo['eol_t'] = int(eol[0].getAttribute('time_t') or 0)
        p_nfo['description'] = " ".join(
            [line.strip() for line in _get_first_aggregate_text(
                prd.getElementsByTagName('description')
            ).split(os.linesep)]
        )
        if 'productline' in p_nfo and p_nfo['productline']:
            oem_file = os.path.join(OEM_PATH, p_nfo['productline'])
            if os.path.isfile(oem_file):
                with salt.utils.fopen(oem_file, 'r') as rfile:
                    oem_release = rfile.readline().strip()
                    if oem_release:
                        p_nfo['release'] = oem_release
        ret.append(p_nfo)

    return ret


def download(*packages, **kwargs):
    '''
    Download packages to the local disk.

    refresh
        force a refresh if set to True.
        If set to False (default) it depends on zypper if a refresh is
        executed.

    CLI example:

    .. code-block:: bash

        salt '*' pkg.download httpd
        salt '*' pkg.download httpd postfix
    '''
    if not packages:
        raise SaltInvocationError('No packages specified')

    refresh = kwargs.get('refresh', False)
    if refresh:
        refresh_db()

    pkg_ret = {}
    for dld_result in __zypper__.xml.call('download', *packages).getElementsByTagName("download-result"):
        repo = dld_result.getElementsByTagName("repository")[0]
        path = dld_result.getElementsByTagName("localfile")[0].getAttribute("path")
        pkg_info = {
            'repository-name': repo.getAttribute('name'),
            'repository-alias': repo.getAttribute('alias'),
            'path': path,
        }
        key = _get_first_aggregate_text(
            dld_result.getElementsByTagName('name')
        )
        if __salt__['lowpkg.checksum'](pkg_info['path']):
            pkg_ret[key] = pkg_info

    if pkg_ret:
        failed = [pkg for pkg in packages if pkg not in pkg_ret]
        if failed:
            pkg_ret['_error'] = ('The following package(s) failed to download: {0}'.format(', '.join(failed)))
        return pkg_ret

    raise CommandExecutionError(
        'Unable to download packages: {0}'.format(', '.join(packages))
    )


def list_downloaded():
    '''
<<<<<<< HEAD
    .. versionadded:: Oxygen
=======
    .. versionadded:: 2017.7.0
>>>>>>> aeb82f08

    List prefetched packages downloaded by Zypper in the local disk.

    CLI example:

    .. code-block:: bash

        salt '*' pkg.list_downloaded
    '''
    CACHE_DIR = '/var/cache/zypp/packages/'

    ret = {}
    for root, dirnames, filenames in os.walk(CACHE_DIR):
        for filename in fnmatch.filter(filenames, '*.rpm'):
            package_path = os.path.join(root, filename)
            pkg_info = __salt__['lowpkg.bin_pkg_info'](package_path)
            pkg_timestamp = int(os.path.getctime(package_path))
            ret.setdefault(pkg_info['name'], {})[pkg_info['version']] = {
                'path': package_path,
                'size': os.path.getsize(package_path),
                'creation_date_time_t': pkg_timestamp,
                'creation_date_time': datetime.datetime.utcfromtimestamp(pkg_timestamp).isoformat(),
            }
    return ret


def diff(*paths):
    '''
    Return a formatted diff between current files and original in a package.
    NOTE: this function includes all files (configuration and not), but does
    not work on binary content.

    :param path: Full path to the installed file
    :return: Difference string or raises and exception if examined file is binary.

    CLI example:

    .. code-block:: bash

        salt '*' pkg.diff /etc/apache2/httpd.conf /etc/sudoers
    '''
    ret = {}

    pkg_to_paths = {}
    for pth in paths:
        pth_pkg = __salt__['lowpkg.owner'](pth)
        if not pth_pkg:
            ret[pth] = os.path.exists(pth) and 'Not managed' or 'N/A'
        else:
            if pkg_to_paths.get(pth_pkg) is None:
                pkg_to_paths[pth_pkg] = []
            pkg_to_paths[pth_pkg].append(pth)

    if pkg_to_paths:
        local_pkgs = __salt__['pkg.download'](*pkg_to_paths.keys())
        for pkg, files in six.iteritems(pkg_to_paths):
            for path in files:
                ret[path] = __salt__['lowpkg.diff'](
                    local_pkgs[pkg]['path'],
                    path
                ) or 'Unchanged'

    return ret


def _get_patches(installed_only=False):
    '''
    List all known patches in repos.
    '''
    patches = {}
    for element in __zypper__.nolock.xml.call('se', '-t', 'patch').getElementsByTagName('solvable'):
        installed = element.getAttribute('status') == 'installed'
        if (installed_only and installed) or not installed_only:
            patches[element.getAttribute('name')] = {
                'installed': installed,
                'summary': element.getAttribute('summary'),
            }

    return patches


def list_patches(refresh=False):
    '''
<<<<<<< HEAD
    .. versionadded:: Oxygen
=======
    .. versionadded:: 2017.7.0
>>>>>>> aeb82f08

    List all known advisory patches from available repos.

    refresh
        force a refresh if set to True.
        If set to False (default) it depends on zypper if a refresh is
        executed.

    CLI Examples:

    .. code-block:: bash

        salt '*' pkg.list_patches
    '''
    if refresh:
        refresh_db()

    return _get_patches()


def list_installed_patches():
    '''
<<<<<<< HEAD
    .. versionadded:: Oxygen
=======
    .. versionadded:: 2017.7.0
>>>>>>> aeb82f08

    List installed advisory patches on the system.

    CLI Examples:

    .. code-block:: bash

        salt '*' pkg.list_installed_patches
    '''
    return _get_patches(installed_only=True)<|MERGE_RESOLUTION|>--- conflicted
+++ resolved
@@ -1093,27 +1093,12 @@
                 log.debug('targeting package: %s', param)
                 targets.append(param)
             else:
-<<<<<<< HEAD
                 prefix, verstr = salt.utils.pkg.split_comparison(version_num)
                 if not prefix:
                     prefix = '='
                 target = '{0}{1}{2}'.format(param, prefix, verstr)
                 log.debug('targeting package: %s', target)
                 targets.append(target)
-=======
-                match = re.match(r'^([<>])?(=)?([^<>=]+)$', version_num)
-                if match:
-                    gt_lt, equal, verstr = match.groups()
-                    targets.append('{0}{1}{2}'.format(param, ((gt_lt or '') + (equal or '')) or '=', verstr))
-                    log.debug(targets)
-                else:
-                    msg = ('Invalid version string \'{0}\' for package \'{1}\''.format(version_num, name))
-                    problems.append(msg)
-        if problems:
-            for problem in problems:
-                log.error(problem)
-            return {}
->>>>>>> aeb82f08
     elif pkg_type == 'advisory':
         targets = []
         cur_patches = list_patches()
@@ -1167,16 +1152,10 @@
 
     # Handle packages which report multiple new versions
     # (affects only kernel packages at this point)
-<<<<<<< HEAD
-    for pkg in new:
-        if isinstance(new[pkg], six.string_types):
-            new[pkg] = new[pkg].split(',')[-1]
-=======
     for pkg_name in new:
         pkg_data = new[pkg_name]
-        if isinstance(pkg_data, str):
+        if isinstance(pkg_data, six.string_types):
             new[pkg_name] = pkg_data.split(',')[-1]
->>>>>>> aeb82f08
 
     ret = salt.utils.compare_dicts(old, new)
 
@@ -1889,11 +1868,7 @@
 
 def list_downloaded():
     '''
-<<<<<<< HEAD
-    .. versionadded:: Oxygen
-=======
     .. versionadded:: 2017.7.0
->>>>>>> aeb82f08
 
     List prefetched packages downloaded by Zypper in the local disk.
 
@@ -1977,11 +1952,7 @@
 
 def list_patches(refresh=False):
     '''
-<<<<<<< HEAD
-    .. versionadded:: Oxygen
-=======
     .. versionadded:: 2017.7.0
->>>>>>> aeb82f08
 
     List all known advisory patches from available repos.
 
@@ -2004,11 +1975,7 @@
 
 def list_installed_patches():
     '''
-<<<<<<< HEAD
-    .. versionadded:: Oxygen
-=======
     .. versionadded:: 2017.7.0
->>>>>>> aeb82f08
 
     List installed advisory patches on the system.
 
