--- conflicted
+++ resolved
@@ -821,20 +821,12 @@
             except Exception as exc:
                 raise CommandExecutionError(
                     'Docker machine {0} failed: {1}'.format(docker_machine, exc))
-<<<<<<< HEAD
-        try:
-            __context__['docker.client'] = docker.Client(**client_kwargs)
-        except docker.errors.DockerException:
-            log.error('Could not initialize Docker client')
-            return False
-=======
 
         try:
             __context__['docker.client'] = docker.Client(**client_kwargs)
         except AttributeError:
             # docker-py 2.0 renamed this client attribute
             __context__['docker.client'] = docker.APIClient(**client_kwargs)
->>>>>>> 0660cc3c
 
     # Set a new timeout if one was passed
     if timeout is not None and __context__['docker.client'].timeout != timeout:
