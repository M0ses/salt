--- conflicted
+++ resolved
@@ -200,16 +200,6 @@
         '''
         if not self.authenticate_eauth(load):
             return {}
-<<<<<<< HEAD
-=======
-
-        hash_type = getattr(hashlib, self.opts.get('hash_type', 'md5'))
-        tok = str(hash_type(os.urandom(512)).hexdigest())
-        t_path = os.path.join(self.opts['token_dir'], tok)
-        while os.path.isfile(t_path):
-            tok = str(hash_type(os.urandom(512)).hexdigest())
-            t_path = os.path.join(self.opts['token_dir'], tok)
->>>>>>> 367668a0
 
         if self._allow_custom_expire(load):
             token_expire = load.pop('token_expire', self.opts['token_expire'])
