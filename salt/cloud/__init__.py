--- conflicted
+++ resolved
@@ -2069,7 +2069,6 @@
         master_minion_name = None
         master_host = None
         master_finger = None
-<<<<<<< HEAD
         for name, profile in possible_master_list:
             if profile.get('make_master', False) is True:
                 master_name = name
@@ -2092,30 +2091,6 @@
                 log.debug('Creating new master \'%s\'', master_name)
                 if salt.config.get_cloud_config_value(
                     'deploy',
-=======
-        try:
-            master_name, master_profile = next((
-                (name, profile) for name, profile in create_list
-                if profile.get('make_master', False) is True
-            ))
-            master_minion_name = master_name
-            log.debug('Creating new master \'%s\'', master_name)
-            if salt.config.get_cloud_config_value(
-                'deploy',
-                master_profile,
-                self.opts
-            ) is False:
-                raise SaltCloudSystemExit(
-                    'Cannot proceed with \'make_master\' when salt deployment '
-                    'is disabled(ex: --no-deploy).'
-                )
-
-            # Generate the master keys
-            log.debug('Generating master keys for \'%s\'', master_profile['name'])
-            priv, pub = salt.utils.cloud.gen_keys(
-                salt.config.get_cloud_config_value(
-                    'keysize',
->>>>>>> db02b1d7
                     master_profile,
                     self.opts
                 ) is False:
@@ -2124,12 +2099,9 @@
                         'is disabled(ex: --no-deploy).'
                     )
 
-<<<<<<< HEAD
                 # Generate the master keys
                 log.debug('Generating master keys for \'%s\'', master_profile['name'])
-=======
-                log.debug('Generating minion keys for \'%s\'', profile['name'])
->>>>>>> db02b1d7
+
                 priv, pub = salt.utils.cloud.gen_keys(
                     salt.config.get_cloud_config_value(
                         'keysize',
