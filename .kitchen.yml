---
<% vagrant = system('which vagrant 2>/dev/null >/dev/null') %>
<% version = '2017.7.4' %>
<% platformsfile = ENV['SALT_KITCHEN_PLATFORMS'] || '.kitchen/platforms.yml' %>
<% driverfile = ENV['SALT_KITCHEN_DRIVER'] || '.kitchen/driver.yml' %>
<% verifierfile = ENV['SALT_KITCHEN_VERIFIER'] || '.kitchen/verifier.yml' %>

<% if File.exists?(driverfile) %>
<%= ERB.new(File.read(driverfile)).result %>
<% else %>
driver:
  name: docker
  use_sudo: false
  hostname: salt
  privileged: true
  username: kitchen
  volume:
    - /var/run/docker.sock:/docker.sock
  cap_add:
    - sys_admin
  disable_upstart: false
  provision_command:
    - echo 'L /run/docker.sock - - - - /docker.sock' > /etc/tmpfiles.d/docker.conf
transport:
  name: rsync
<% end %>

provisioner:
  name: salt_solo
  salt_install: bootstrap
  salt_version: latest
  salt_bootstrap_url: https://bootstrap.saltstack.com
  salt_bootstrap_options: -X -p rsync stable <%= version %>
  log_level: debug
  sudo: true
  require_chef: false
  retry_on_exit_code:
    - 139
  max_retries: 2
  remote_states:
<<<<<<< HEAD
    name: git://github.com/saltstack/salt-jenkins.git
    branch: 2018.3
=======
    name: git://github.com/gtmanfred/salt-jenkins.git
    branch: 2017.7
>>>>>>> 00c40675
    repo: git
    testingdir: /testing
  salt_copy_filter:
    - .bundle
    - .kitchen
    - .kitchen.yml
    - Gemfile
    - Gemfile.lock
    - README.rst
    - .travis.yml
    - '*.pyc'
    - __pycache__
  state_top:
    base:
      "os:Windows":
        - match: grain
        - prep_windows
      "*":
        - git.salt
  pillars:
    top.sls:
      base:
        "*":
          - jenkins
        "os:Windows":
          - match: grain
          - windows
    jenkins.sls:
      testing_dir: "{{salt.config.get('root_dir')|replace('\\', '\\\\')}}/testing"
      clone_repo: false
      salttesting_namespec: salttesting==2017.6.1
    windows.sls:
      virtualenv_path: 'c:\Python27\Scripts\pip.exe'
<% if File.exists?(platformsfile) %>
<%= ERB.new(File.read(platformsfile)).result %>
<% else %>
platforms:
  - name: fedora
    driver_config:
      image: fedora:latest
      run_command: /usr/lib/systemd/systemd
    provisioner:
      salt_bootstrap_options: -X -p rsync git v<%= version %> >/dev/null
  - name: centos-7
    driver_config:
      run_command: /usr/lib/systemd/systemd
  - name: centos-6
    driver_config:
      run_command: /sbin/init
      provision_command:
        - yum install -y upstart
    provisioner:
      salt_bootstrap_options: -P -p rsync -y -x python2.7 -X git v<%= version %> >/dev/null
  - name: ubuntu-rolling
    driver_config:
      image: ubuntu:rolling
      run_command: /lib/systemd/systemd
    provisioner:
      salt_bootstrap_url: https://raw.githubusercontent.com/saltstack/salt-bootstrap/develop/bootstrap-salt.sh
  - name: ubuntu-16.04
    driver_config:
      run_command: /lib/systemd/systemd
  - name: ubuntu-14.04
    driver_config:
      run_command: /sbin/init
      provision_command:
        - rm -f /sbin/initctl
        - dpkg-divert --local --rename --remove /sbin/initctl
  - name: debian-8
    driver_config:
      run_command: /lib/systemd/systemd
      provision_command:
        - apt-get install -y dbus
        - echo 'L /run/docker.sock - - - - /docker.sock' > /etc/tmpfiles.d/docker.conf
  - name: debian-9
    driver_config:
      run_command: /lib/systemd/systemd
  - name: arch
    driver_config:
      image: base/archlinux
      run_command: /usr/lib/systemd/systemd
      provision_command:
        - pacman -Syu --noconfirm systemd
        - systemctl enable sshd
        - echo 'L /run/docker.sock - - - - /docker.sock' > /etc/tmpfiles.d/docker.conf
    provisioner:
      salt_bootstrap_options: -X -p rsync git v<%= version %> >/dev/null
  - name: opensuse
    driver_config:
      run_command: /usr/lib/systemd/systemd
      provision_command:
        - systemctl enable sshd.service
        - echo 'L /run/docker.sock - - - - /docker.sock' > /etc/tmpfiles.d/docker.conf
    provisioner:
      salt_bootstrap_options: -X -p rsync git v<%= version %> >/dev/null
<% if vagrant != false %>
<<<<<<< HEAD
=======
  - name: windows-2012r2
    driver:
      box: mwrock/Windows2012R2
      name: vagrant
      gui: true
    transport:
      name: winrm
      username: Administrator
      password: Pass@word1
    provisioner:
      init_environment: |
        Clear-Host
        $AddedLocation ="c:\salt;c:\salt\bin\Scripts"
        $Reg = "Registry::HKLM\System\CurrentControlSet\Control\Session Manager\Environment"
        $OldPath = (Get-ItemProperty -Path $Reg -Name PATH).Path
        $NewPath= $OldPath + ";" + $AddedLocation
        Set-ItemProperty -Path $Reg -Value $NewPath -Name PATH
        reg add "hklm\system\currentcontrolset\control\session manager\memory management" /v pagingfiles /t reg_multi_sz /d "d:\pagefile.sys 4096 8192" /f
        winrm set winrm/config/winrs '@{MaxMemoryPerShellMB="5000"}'
      salt_bootstrap_url: https://raw.githubusercontent.com/saltstack/salt-bootstrap/develop/bootstrap-salt.ps1
      salt_bootstrap_options: ''
    verifier:
      windows: true
      types:
        - unit
      coverage_xml: false
      save:
        $env:TEMP/salt-runtests.log: artifacts/logs/salt-runtests.log
        /salt/var/log/salt/minion: artifacts/logs/minion
>>>>>>> 00c40675
  - name: windows-2016
    driver:
      box: mwrock/Windows2016
      name: vagrant
      gui: true
      customize:
        cpus: 4
        memory: 8192
    transport:
      name: winrm
      username: Vagrant
      password: vagrant
    provisioner:
      salt_bootstrap_url: https://raw.githubusercontent.com/saltstack/salt-bootstrap/develop/bootstrap-salt.ps1
      salt_bootstrap_options: -version <%= version %>
      init_environment: |
        Clear-Host
        $AddedLocation ="c:\salt;c:\salt\bin\Scripts"
        $Reg = "Registry::HKLM\System\CurrentControlSet\Control\Session Manager\Environment"
        $OldPath = (Get-ItemProperty -Path $Reg -Name PATH).Path
        $NewPath= $OldPath + ";" + $AddedLocation
        Set-ItemProperty -Path $Reg -Value $NewPath -Name PATH
<<<<<<< HEAD
=======
        reg add "hklm\system\currentcontrolset\control\session manager\memory management" /v pagingfiles /t reg_multi_sz /d "d:\pagefile.sys 4096 8192" /f
        winrm set winrm/config/winrs '@{MaxMemoryPerShellMB="5000"}'
      salt_bootstrap_url: https://raw.githubusercontent.com/saltstack/salt-bootstrap/develop/bootstrap-salt.ps1
      salt_bootstrap_options: ''
>>>>>>> 00c40675
    verifier:
      windows: true
      types:
        - unit
      coverage_xml: false
      xml: /tmp/xml-unittests-output/
      save:
        /tmp/xml-unittests-output/: artifacts/
        $env:TEMP/salt-runtests.log: artifacts/logs/salt-runtests.log
        /salt/var/log/salt/minion: artifacts/logs/minion
<% end %>
<% end %>
suites:
  - name: py2
    verifier:
      python_bin: python2.7
  - name: py3
    excludes:
      - centos-6
      - ubuntu-14.04
    verifier:
      python_bin: python3
    provisioner:
      pillars:
        jenkins.sls:
          py3: true
        windows.sls:
          virtualenv_path: 'c:\Python35\Scripts\pip.exe'

<% if File.exists?(verifierfile) %>
<%= ERB.new(File.read(verifierfile)).result %>
<% else %>
verifier:
  name: runtests
  sudo: true
  run_destructive: true
  transport: zeromq
  types:
    - ssh
  xml: /tmp/xml-unittests-output/
  coverage_xml: /tmp/coverage.xml
  save:
    /tmp/xml-unittests-output: artifacts/
    /tmp/coverage.xml: artifacts/coverage/coverage.xml
    /tmp/kitchen/var/log/salt/minion: artifacts/logs/minion
    /tmp/salt-runtests.log: artifacts/logs/salt-runtests.log
<% end %><|MERGE_RESOLUTION|>--- conflicted
+++ resolved
@@ -38,13 +38,8 @@
     - 139
   max_retries: 2
   remote_states:
-<<<<<<< HEAD
-    name: git://github.com/saltstack/salt-jenkins.git
+    name: git://github.com/gtmanfred/salt-jenkins.git
     branch: 2018.3
-=======
-    name: git://github.com/gtmanfred/salt-jenkins.git
-    branch: 2017.7
->>>>>>> 00c40675
     repo: git
     testingdir: /testing
   salt_copy_filter:
@@ -141,8 +136,6 @@
     provisioner:
       salt_bootstrap_options: -X -p rsync git v<%= version %> >/dev/null
 <% if vagrant != false %>
-<<<<<<< HEAD
-=======
   - name: windows-2012r2
     driver:
       box: mwrock/Windows2012R2
@@ -172,7 +165,6 @@
       save:
         $env:TEMP/salt-runtests.log: artifacts/logs/salt-runtests.log
         /salt/var/log/salt/minion: artifacts/logs/minion
->>>>>>> 00c40675
   - name: windows-2016
     driver:
       box: mwrock/Windows2016
@@ -195,13 +187,10 @@
         $OldPath = (Get-ItemProperty -Path $Reg -Name PATH).Path
         $NewPath= $OldPath + ";" + $AddedLocation
         Set-ItemProperty -Path $Reg -Value $NewPath -Name PATH
-<<<<<<< HEAD
-=======
         reg add "hklm\system\currentcontrolset\control\session manager\memory management" /v pagingfiles /t reg_multi_sz /d "d:\pagefile.sys 4096 8192" /f
         winrm set winrm/config/winrs '@{MaxMemoryPerShellMB="5000"}'
       salt_bootstrap_url: https://raw.githubusercontent.com/saltstack/salt-bootstrap/develop/bootstrap-salt.ps1
       salt_bootstrap_options: ''
->>>>>>> 00c40675
     verifier:
       windows: true
       types:
